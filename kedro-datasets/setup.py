--- conflicted
+++ resolved
@@ -30,7 +30,7 @@
     "huggingface.HFTransformerPipelineDataset": ["transformers"],
 }
 matplotlib_require = {"matplotlib.MatplotlibWriter": ["matplotlib>=3.0.3, <4.0"]}
-<<<<<<< HEAD
+matlab_require = {"matlab.MatlabDataset": ["scipy"]}
 netcdf_require = {
     "netcdf.NetCDFDataset": [
         "h5netcdf>=1.2.0",
@@ -39,11 +39,7 @@
         "xarray>=2023.1.0; python_version >= '3.8'",
     ]
 }
-networkx_require = {"networkx.NetworkXDataSet": ["networkx~=2.4"]}
-=======
-matlab_require = {"matlab.MatlabDataset": ["scipy"]}
 networkx_require = {"networkx.NetworkXDataset": ["networkx~=2.4"]}
->>>>>>> 068bc8f6
 pandas_require = {
     "pandas.CSVDataset": [PANDAS],
     "pandas.ExcelDataset": [PANDAS, "openpyxl>=3.0.6, <4.0"],
@@ -77,13 +73,8 @@
     "plotly.JSONDataset": ["plotly>=4.8.0, <6.0"],
 }
 polars_require = {
-<<<<<<< HEAD
-    "polars.CSVDataSet": [POLARS],
-    "polars.GenericDataSet": [
-=======
     "polars.CSVDataset": [POLARS],
     "polars.GenericDataset": [
->>>>>>> 068bc8f6
         POLARS,
         "pyarrow>=4.0",
         "xlsx2csv>=0.8.0",
