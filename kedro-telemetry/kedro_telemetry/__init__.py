--- conflicted
+++ resolved
@@ -1,7 +1,4 @@
 """Kedro plugin for collecting Kedro usage data."""
 
-<<<<<<< HEAD
-__version__ = "0.2.6"
-=======
-__version__ = "0.2.4"
->>>>>>> 59a0cc2b
+
+__version__ = "0.2.6"