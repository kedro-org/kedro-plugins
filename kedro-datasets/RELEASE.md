--- conflicted
+++ resolved
@@ -1,11 +1,8 @@
 # Upcoming Release
 ## Major features and improvements
 * Added `MatlabDataset` which uses `scipy` to save and load `.mat` files.
-<<<<<<< HEAD
 * Added `NetCDFDataset` for loading and saving `*.nc` files.
-=======
 * Extend preview feature for matplotlib, plotly and tracking datasets.
->>>>>>> 19741b1d
 
 ## Bug fixes and other changes
 * Removed Windows specific conditions in `pandas.HDFDataset` extra dependencies
