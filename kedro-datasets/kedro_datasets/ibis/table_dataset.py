"""Provide data loading and saving functionality for Ibis's backends."""

from __future__ import annotations

from copy import deepcopy
from typing import TYPE_CHECKING, Any, ClassVar

import ibis.expr.types as ir
from kedro.io import AbstractDataset

from kedro_datasets._utils import ConnectionMixin

if TYPE_CHECKING:
    from ibis import BaseBackend


class TableDataset(ConnectionMixin, AbstractDataset[ir.Table, ir.Table]):
    """``TableDataset`` loads/saves data from/to Ibis table expressions.

    Example usage for the
    `YAML API <https://docs.kedro.org/en/stable/data/data_catalog_yaml_examples.html>`_:

    .. code-block:: yaml

        cars:
          type: ibis.TableDataset
          table_name: cars
          connection:
            backend: duckdb
            database: company.db
          save_args:
            materialized: table

        motorbikes:
          type: ibis.TableDataset
          table_name: motorbikes
          connection:
            backend: duckdb
            database: company.db

    Example usage for the
    `Python API <https://docs.kedro.org/en/stable/data/\
    advanced_data_catalog_usage.html>`_:

    .. code-block:: pycon

        >>> import ibis
        >>> from kedro_datasets.ibis import TableDataset
        >>>
        >>> data = ibis.memtable({"col1": [1, 2], "col2": [4, 5], "col3": [5, 6]})
        >>>
        >>> dataset = TableDataset(
        ...     table_name="test",
        ...     connection={"backend": "duckdb", "database": tmp_path / "file.db"},
        ...     save_args={"materialized": "table"},
        ... )
        >>> dataset.save(data)
        >>> reloaded = dataset.load()
        >>> assert data.execute().equals(reloaded.execute())

    """

    DEFAULT_CONNECTION_CONFIG: ClassVar[dict[str, Any]] = {
        "backend": "duckdb",
        "database": ":memory:",
    }
    DEFAULT_LOAD_ARGS: ClassVar[dict[str, Any]] = {}
    DEFAULT_SAVE_ARGS: ClassVar[dict[str, Any]] = {
        "materialized": "view",
        "overwrite": True,
    }

    _CONNECTION_GROUP: ClassVar[str] = "ibis"

    def __init__(  # noqa: PLR0913
        self,
        *,
<<<<<<< HEAD
        table_name: str,
=======
        filepath: str | None = None,
        file_format: str | None = None,
        table_name: str | None = None,
        database: str | None = None,
>>>>>>> 2df011cf
        connection: dict[str, Any] | None = None,
        load_args: dict[str, Any] | None = None,
        save_args: dict[str, Any] | None = None,
        metadata: dict[str, Any] | None = None,
    ) -> None:
        """Creates a new ``TableDataset`` pointing to a table.

        ``TableDataset`` connects to the Ibis backend object constructed
        from the connection configuration. The `backend` key provided in
        the config can be any of the `supported backends <https://ibis-\
        project.org/install>`_. The remaining dictionary entries will be
        passed as arguments to the underlying ``connect()`` method (e.g.
        `ibis.duckdb.connect() <https://ibis-project.org/backends/duckdb\
        #ibis.duckdb.connect>`_).

        The dataset establishes a connection to the relevant table for the execution
        backend. Therefore, Ibis doesn't fetch data on load; all compute
        is deferred until materialization, when the expression is saved.
        In practice, this happens when another ``TableDataset`` instance
        is saved, after running code defined across one more more nodes.

        Args:
            table_name: The name of the table or view to read or create.
            database: The name of the database to read the table or view
                from or create the table or view in. If not passed, then
                the current database is used. Provide a tuple of strings
                (e.g. `("catalog", "database")`) or a dotted string path
                (e.g. `"catalog.database"`) to reference a table or view
                in a multi-level table hierarchy.
            connection: Configuration for connecting to an Ibis backend.
                If not provided, connect to DuckDB in in-memory mode.
            load_args: Additional arguments passed to the Ibis backend's
                `read_{file_format}` method.
            save_args: Additional arguments passed to the Ibis backend's
                `create_{materialized}` method. By default, ``ir.Table``
                objects are materialized as views. To save a table using
                a different materialization strategy, supply a value for
                `materialized` in `save_args`.
            metadata: Any arbitrary metadata. This is ignored by Kedro,
                but may be consumed by users or external plugins.
        """

        self._table_name = table_name
        self._database = database
        self._connection_config = connection or self.DEFAULT_CONNECTION_CONFIG
        self.metadata = metadata

        # Set load and save arguments, overwriting defaults if provided.
        self._load_args = deepcopy(self.DEFAULT_LOAD_ARGS)
        if load_args is not None:
            self._load_args.update(load_args)
        if database is not None:
            self._load_args["database"] = database

        self._save_args = deepcopy(self.DEFAULT_SAVE_ARGS)
        if save_args is not None:
            self._save_args.update(save_args)
        if database is not None:
            self._save_args["database"] = database

        self._materialized = self._save_args.pop("materialized")

    def _connect(self) -> BaseBackend:
        import ibis

        config = deepcopy(self._connection_config)
        backend = getattr(ibis, config.pop("backend"))
        return backend.connect(**config)

    @property
    def connection(self) -> BaseBackend:
        """The ``Backend`` instance for the connection configuration."""
        return self._connection

    def load(self) -> ir.Table:
<<<<<<< HEAD
        return self.connection.table(self._table_name)
=======
        if self._filepath is not None:
            if self._file_format is None:
                raise NotImplementedError

            reader = getattr(self.connection, f"read_{self._file_format}")
            return reader(self._filepath, self._table_name, **self._load_args)
        else:
            return self.connection.table(self._table_name, **self._load_args)
>>>>>>> 2df011cf

    def save(self, data: ir.Table) -> None:
        writer = getattr(self.connection, f"create_{self._materialized}")
        writer(self._table_name, data, **self._save_args)

    def _describe(self) -> dict[str, Any]:
        load_args = deepcopy(self._load_args)
        save_args = deepcopy(self._save_args)
        load_args.pop("database", None)
        save_args.pop("database", None)
        return {
            "table_name": self._table_name,
            "database": self._database,
            "backend": self._connection_config["backend"],
            "load_args": load_args,
            "save_args": save_args,
            "materialized": self._materialized,
        }

    def _exists(self) -> bool:
        return (
            self._table_name is not None and self._table_name in self.connection.tables
        )<|MERGE_RESOLUTION|>--- conflicted
+++ resolved
@@ -1,5 +1,4 @@
 """Provide data loading and saving functionality for Ibis's backends."""
-
 from __future__ import annotations
 
 from copy import deepcopy
@@ -75,14 +74,8 @@
     def __init__(  # noqa: PLR0913
         self,
         *,
-<<<<<<< HEAD
         table_name: str,
-=======
-        filepath: str | None = None,
-        file_format: str | None = None,
-        table_name: str | None = None,
         database: str | None = None,
->>>>>>> 2df011cf
         connection: dict[str, Any] | None = None,
         load_args: dict[str, Any] | None = None,
         save_args: dict[str, Any] | None = None,
@@ -158,18 +151,7 @@
         return self._connection
 
     def load(self) -> ir.Table:
-<<<<<<< HEAD
-        return self.connection.table(self._table_name)
-=======
-        if self._filepath is not None:
-            if self._file_format is None:
-                raise NotImplementedError
-
-            reader = getattr(self.connection, f"read_{self._file_format}")
-            return reader(self._filepath, self._table_name, **self._load_args)
-        else:
-            return self.connection.table(self._table_name, **self._load_args)
->>>>>>> 2df011cf
+        return self.connection.table(self._table_name, **self._load_args)
 
     def save(self, data: ir.Table) -> None:
         writer = getattr(self.connection, f"create_{self._materialized}")
