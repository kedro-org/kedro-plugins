import re
from codecs import open
from itertools import chain
from os import path

from setuptools import find_packages, setup

name = "kedro-datasets"
here = path.abspath(path.dirname(__file__))

# at least 1.3 to be able to use XMLDataSet and pandas integration with fsspec
PANDAS = "pandas~=1.3"
SPARK = "pyspark>=2.2, <4.0"
HDFS = "hdfs>=2.5.8, <3.0"
S3FS = "s3fs>=0.3.0, <0.5"
POLARS = "polars~=0.16.0"

with open("requirements.txt", "r", encoding="utf-8") as f:
    install_requires = [x.strip() for x in f if x.strip()]

with open("test_requirements.txt", "r", encoding="utf-8") as f:
    tests_require = [x.strip() for x in f if x.strip() and not x.startswith("-r")]

# get package version
package_name = name.replace("-", "_")
with open(path.join(here, package_name, "__init__.py"), encoding="utf-8") as f:
    version = re.search(r'__version__ = ["\']([^"\']+)', f.read()).group(1)

# Get the long description from the README file
with open(path.join(here, "README.md"), encoding="utf-8") as f:
    readme = f.read()


def _collect_requirements(requires):
    return sorted(set(chain.from_iterable(requires.values())))


api_require = {"api.APIDataSet": ["requests~=2.20"]}
biosequence_require = {"biosequence.BioSequenceDataSet": ["biopython~=1.73"]}
dask_require = {"dask.ParquetDataSet": ["dask[complete]~=2021.10", "triad>=0.6.7, <1.0"]}
geopandas_require = {
    "geopandas.GeoJSONDataSet": ["geopandas>=0.6.0, <1.0", "pyproj~=3.0"]
}
holoviews_require = {"holoviews.HoloviewsWriter": ["holoviews~=1.13.0"]}
matplotlib_require = {"matplotlib.MatplotlibWriter": ["matplotlib>=3.0.3, <4.0"]}
networkx_require = {"networkx.NetworkXDataSet": ["networkx~=2.4"]}
pandas_require = {
    "pandas.CSVDataSet": [PANDAS],
    "pandas.ExcelDataSet": [PANDAS, "openpyxl>=3.0.6, <4.0"],
    "pandas.FeatherDataSet": [PANDAS],
    "pandas.GBQTableDataSet": [PANDAS, "pandas-gbq>=0.12.0, <0.18.0"],
    "pandas.GBQQueryDataSet": [PANDAS, "pandas-gbq>=0.12.0, <0.18.0"],
    "pandas.HDFDataSet": [
        PANDAS,
        "tables~=3.6.0; platform_system == 'Windows'",
        "tables~=3.6; platform_system != 'Windows'",
    ],
    "pandas.JSONDataSet": [PANDAS],
    "pandas.ParquetDataSet": [PANDAS, "pyarrow>=6.0"],
    "pandas.SQLTableDataSet": [PANDAS, "SQLAlchemy~=1.2"],
    "pandas.SQLQueryDataSet": [PANDAS, "SQLAlchemy~=1.2", "pyodbc~=4.0"],
    "pandas.XMLDataSet": [PANDAS, "lxml~=4.6"],
    "pandas.GenericDataSet": [PANDAS],
}
pillow_require = {"pillow.ImageDataSet": ["Pillow~=9.0"]}
<<<<<<< HEAD
polars_require = {
    "polars.CSVDataSet": [POLARS],
    "polars.GenericDataSet":
    [
        POLARS, "pyarrow>=4.0", "xlsx2csv>=0.8.0", "deltalake >= 0.6.2"
    ]
    }
video_require = {
    "video.VideoDataSet": ["opencv-python~=4.5.5.64"]
}
=======
>>>>>>> b07a57ea
plotly_require = {
    "plotly.PlotlyDataSet": [PANDAS, "plotly>=4.8.0, <6.0"],
    "plotly.JSONDataSet": ["plotly>=4.8.0, <6.0"],
}
polars_require = {"polars.CSVDataSet": [POLARS],}
redis_require = {"redis.PickleDataSet": ["redis~=4.1"]}
snowflake_require = {
    "snowflake.SnowparkTableDataSet": ["snowflake-snowpark-python~=1.0.0", "pyarrow~=8.0"]
}
spark_require = {
    "spark.SparkDataSet": [SPARK, HDFS, S3FS],
    "spark.SparkHiveDataSet": [SPARK, HDFS, S3FS],
    "spark.SparkJDBCDataSet": [SPARK, HDFS, S3FS],
    "spark.DeltaTableDataSet": [SPARK, HDFS, S3FS, "deltalake >= 0.6.2"],
}
svmlight_require = {"svmlight.SVMLightDataSet": ["scikit-learn~=1.0.2", "scipy~=1.7.3"]}
tensorflow_require = {
    "tensorflow.TensorflowModelDataset": [
        # currently only TensorFlow V2 supported for saving and loading.
        # V1 requires HDF5 and serialises differently
        "tensorflow~=2.0; platform_system != 'Darwin' or platform_machine != 'arm64'",
        # https://developer.apple.com/metal/tensorflow-plugin/
        "tensorflow-macos~=2.0; platform_system == 'Darwin' and platform_machine == 'arm64'",
    ]
}
video_require = {
    "video.VideoDataSet": ["opencv-python~=4.5.5.64"]
}
yaml_require = {"yaml.YAMLDataSet": [PANDAS, "PyYAML>=4.2, <7.0"]}

extras_require = {
    "api": _collect_requirements(api_require),
    "biosequence": _collect_requirements(biosequence_require),
    "dask": _collect_requirements(dask_require),
    "docs": [
        "docutils==0.16",
        "sphinx~=3.4.3",
        "sphinx_rtd_theme==0.4.1",
        "nbsphinx==0.8.1",
        "nbstripout~=0.4",
        "sphinx-autodoc-typehints==1.11.1",
        "sphinx_copybutton==0.3.1",
        "ipykernel>=5.3, <7.0",
        "myst-parser~=0.17.2",
    ],
    "geopandas": _collect_requirements(geopandas_require),
    "holoviews": _collect_requirements(holoviews_require),
    "matplotlib": _collect_requirements(matplotlib_require),
    "networkx": _collect_requirements(networkx_require),
    "pandas": _collect_requirements(pandas_require),
    "pillow": _collect_requirements(pillow_require),
    "plotly": _collect_requirements(plotly_require),
    "polars": _collect_requirements(polars_require),
    "redis": _collect_requirements(redis_require),
    "snowflake": _collect_requirements(snowflake_require),
    "spark": _collect_requirements(spark_require),
    "svmlight": _collect_requirements(svmlight_require),
    "tensorflow": _collect_requirements(tensorflow_require),
    "video": _collect_requirements(video_require),
    "yaml": _collect_requirements(yaml_require),
    **api_require,
    **biosequence_require,
    **dask_require,
    **geopandas_require,
    **holoviews_require,
    **matplotlib_require,
    **networkx_require,
    **pandas_require,
    **pillow_require,
    **plotly_require,
    **polars_require,
    **snowflake_require,
    **spark_require,
    **svmlight_require,
    **tensorflow_require,
    **video_require,
    **yaml_require,
}

extras_require["all"] = _collect_requirements(extras_require)

setup(
    name=name,
    version=version,
    description="Kedro-Datasets is where you can find all of Kedro's data connectors.",
    long_description=readme,
    long_description_content_type="text/markdown",
    url="https://github.com/kedro-org/kedro-plugins/tree/main/kedro-datasets",
    install_requires=install_requires,
    tests_require=tests_require,
    author="Kedro",
    python_requires=">=3.7, <3.11",
    license="Apache Software License (Apache 2.0)",
    packages=find_packages(exclude=["tests*"]),
    extras_require=extras_require,
)<|MERGE_RESOLUTION|>--- conflicted
+++ resolved
@@ -63,7 +63,6 @@
     "pandas.GenericDataSet": [PANDAS],
 }
 pillow_require = {"pillow.ImageDataSet": ["Pillow~=9.0"]}
-<<<<<<< HEAD
 polars_require = {
     "polars.CSVDataSet": [POLARS],
     "polars.GenericDataSet":
@@ -74,8 +73,6 @@
 video_require = {
     "video.VideoDataSet": ["opencv-python~=4.5.5.64"]
 }
-=======
->>>>>>> b07a57ea
 plotly_require = {
     "plotly.PlotlyDataSet": [PANDAS, "plotly>=4.8.0, <6.0"],
     "plotly.JSONDataSet": ["plotly>=4.8.0, <6.0"],
