--- conflicted
+++ resolved
@@ -1,11 +1,8 @@
 import duckdb
 import ibis
 import pytest
-<<<<<<< HEAD
-=======
 from kedro.io import DatasetError
 from packaging.version import Version
->>>>>>> 2df011cf
 from pandas.testing import assert_frame_equal
 
 from kedro_datasets.ibis import FileDataset, TableDataset
@@ -104,6 +101,11 @@
         table_dataset.save(dummy_table)
         assert table_dataset.exists()
 
+    @pytest.mark.parametrize("load_args", [{"database": "test"}], indirect=True)
+    def test_load_extra_params(self, table_dataset, load_args):
+        """Test overriding the default load arguments."""
+        assert "database" in table_dataset.load()
+
     @pytest.mark.parametrize("save_args", [{"materialized": "table"}], indirect=True)
     def test_save_extra_params(self, table_dataset, save_args, dummy_table, database):
         """Test overriding the default save arguments."""
@@ -116,8 +118,6 @@
         )
         assert not con.sql("SELECT * FROM duckdb_views").fetchnumpy()["view_name"]
 
-<<<<<<< HEAD
-=======
     @pytest.mark.parametrize("database_name", ["test"], indirect=True)
     def test_external_database(
         self, tmp_path, table_dataset, database_name, dummy_table, database
@@ -161,17 +161,6 @@
             "test" in con.sql("SELECT * FROM duckdb_views").fetchnumpy()["schema_name"]
         )
 
-    def test_no_filepath_or_table_name(connection_config):
-        pattern = r"Must provide at least one of `filepath` or `table_name`\."
-        with pytest.raises(DatasetError, match=pattern):
-            TableDataset(connection=connection_config)
-
-    def test_save_no_table_name(self, table_dataset_from_csv, dummy_table):
-        pattern = r"Must provide `table_name` for materialization\."
-        with pytest.raises(DatasetError, match=pattern):
-            table_dataset_from_csv.save(dummy_table)
-
->>>>>>> 2df011cf
     @pytest.mark.parametrize(
         ("connection_config", "key"),
         [
