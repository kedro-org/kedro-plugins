--- conflicted
+++ resolved
@@ -1,6 +1,7 @@
 # Upcoming Release
 ## Major features and improvements
 ## Bug fixes and other changes
+* Removed Windows specific conditions in `pandas.HDFDataSet` extra dependencies
 ## Community contributions
 
 # Release 2.0.0
@@ -14,12 +15,8 @@
 
 ## Bug fixes and other changes
 * Fixed bug with loading models saved with `TensorFlowModelDataset`.
-<<<<<<< HEAD
-* Removed Windows specific conditions in `pandas.HDFDataSet` extra dependencies
-=======
 * Make dataset parameters keyword-only.
 * Correct pandas-gbq as py311 dependency
->>>>>>> b359ca61
 
 ## Community contributions
 Many thanks to the following Kedroids for contributing PRs to this release:
