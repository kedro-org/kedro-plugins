# Upcoming Release:

## Major features and improvements:

## Bug fixes and other changes

<<<<<<< HEAD
# Release 1.1.1:

## Bug fixes and other changes
=======
* Fixed problematic docstrings causing RTD builds on Kedro to fail.
>>>>>>> e537b07c

# Release 1.1.0:

## Major features and improvements:

* Added the following new datasets:

| Type                                 | Description                                                                | Location                      |
| ------------------------------------ | -------------------------------------------------------------------------- | ----------------------------- |
| `polars.CSVDataSet` | A `CSVDataSet` backed by [polars](https://www.pola.rs/), a lighting fast dataframe package built entirely using Rust. | `kedro_datasets.polars` |
| `snowflake.SnowparkTableDataSet` | Work with [Snowpark](https://www.snowflake.com/en/data-cloud/snowpark/) DataFrames from tables in Snowflake. | `kedro_datasets.snowflake` |

## Bug fixes and other changes
* Add `mssql` backend to the `SQLQueryDataSet` DataSet using `pyodbc` library.
* Added a warning when the user tries to use `SparkDataSet` on Databricks without specifying a file path with the `/dbfs/` prefix.

# Release 1.0.2:

## Bug fixes and other changes
* Change reference to `kedro.pipeline.Pipeline` object throughout test suite with `kedro.modular_pipeline.pipeline` factory.
* Relaxed PyArrow range in line with Pandas
* Fixed outdated links to the dill package documentation

# Release 1.0.1:

## Bug fixes and other changes
* Fixed doc string formatting in `VideoDataSet` causing the documentation builds to fail.


# Release 1.0.0:

First official release of Kedro-Datasets.

Datasets are Kedro’s way of dealing with input and output in a data and machine-learning pipeline. [Kedro supports numerous datasets](https://kedro.readthedocs.io/en/stable/kedro.extras.datasets.html) out of the box to allow you to process different data formats including Pandas, Plotly, Spark and more.

The datasets have always been part of the core Kedro Framework project inside `kedro.extras`. In Kedro `0.19.0`, we will remove datasets from Kedro to reduce breaking changes associated with dataset dependencies. Instead, users will need to use the datasets from the `kedro-datasets` repository instead.

## Major features and improvements
* Changed `pandas.ParquetDataSet` to load data using pandas instead of parquet

# Release 0.1.0:

The initial release of `kedro-datasets`.

## Thanks to our main contributors


We are also grateful to everyone who advised and supported us, filed issues or helped resolve them, asked and answered questions and were part of inspiring discussions.<|MERGE_RESOLUTION|>--- conflicted
+++ resolved
@@ -4,13 +4,11 @@
 
 ## Bug fixes and other changes
 
-<<<<<<< HEAD
 # Release 1.1.1:
 
 ## Bug fixes and other changes
-=======
+
 * Fixed problematic docstrings causing RTD builds on Kedro to fail.
->>>>>>> e537b07c
 
 # Release 1.1.0:
 
