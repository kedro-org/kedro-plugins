--- conflicted
+++ resolved
@@ -3,28 +3,22 @@
 ## Major features and improvements
 
 - Group datasets documentation according to the dependencies to clean up the nav bar.
-- Added the following new experimental datasets:
+- Added the following new **experimental** datasets:
 
 | Type                           | Description                                                 | Location                             |
 |--------------------------------|-------------------------------------------------------------|--------------------------------------|
 | `langfuse.LangfuseTraceDataset` | A dataset to provide Langfuse tracing clients and callbacks | `kedro_datasets_experimental.langfuse` |
-
-- Added the following new **experimental** datasets:
-
-| Type                                | Description                                              | Location                                |
-| ----------------------------------- | -------------------------------------------------------- | --------------------------------------- |
 | `langchain.LangChainPromptDataset`  | Kedro dataset for loading LangChain prompts              | `kedro_datasets_experimental.langchain` |
+| `pypdf.PDFDataset`             | A dataset to read PDF files and extract text using pypdf      | `kedro_datasets_experimental.pypdf`  |
 
 ## Bug fixes and other changes
 - Add HTMLPreview type.
-
-## Major features and improvements
-
-- Added the following new experimental datasets:
-
-| Type                           | Description                                                   | Location                             |
-|--------------------------------|---------------------------------------------------------------|--------------------------------------|
-| `pypdf.PDFDataset`             | A dataset to read PDF files and extract text using pypdf      | `kedro_datasets_experimental.pypdf`  |
+- Fixed `StudyDataset` to properly propagate a RDB password through the dataset's `credentials`.
+
+## Community contributions
+
+Many thanks to the following Kedroids for contributing PRs to this release:
+- [Guillaume Tauzin](https://github.com/gtauzin)
 
 # Release 8.1.0
 ## Major features and improvements
@@ -63,12 +57,8 @@
 ## Bug fixes and other changes
 
 - Fixed `PartitionedDataset` to reliably load newly created partitions, particularly with `ParallelRunner`, by ensuring `load()` always re-scans the filesystem .
-<<<<<<< HEAD
-- Fixed `StudyDataset` to properly propagate a RDB password through the dataset's `credentials`.
-=======
 - Add a parameter `encoding` inside the dataset `SQLQueryDataset` to choose the encoding format of the query.
 - Corrected the `APIDataset` docstring to clarify that request parameters should be passed via `load_args`, not as top-level arguments.
->>>>>>> bcaa38b4
 
 ## Breaking changes
 
@@ -78,13 +68,10 @@
 
 Many thanks to the following Kedroids for contributing PRs to this release:
 
-<<<<<<< HEAD
-- [Guillaume Tauzin](https://github.com/gtauzin)
-=======
 - [Paul Lemonnier](https://github.com/PaulLemonnier)
 - [Seohyun Park](https://github.com/soyamimi)
 - [Daniel Russell-Brain](https://github.com/killerfridge)
->>>>>>> bcaa38b4
+
 
 # Release 7.0.0
 
