.SUFFIXES:

package:
	cd $(plugin);\
	rm -Rf dist;\
	python -m build

pypi:
	python -m pip install twine -U
	python -m twine upload $(plugin)/dist/*

install: package
	cd $(plugin) && pip install -U dist/*.whl

install-pip-setuptools:
	python -m pip install -U pip setuptools wheel

lint:
	pre-commit run -a --hook-stage manual ruff-$(plugin) && pre-commit run trailing-whitespace --all-files && pre-commit run end-of-file-fixer --all-files && pre-commit run check-yaml --all-files && pre-commit run check-added-large-files --all-files && pre-commit run check-case-conflict --all-files && pre-commit run check-merge-conflict --all-files && pre-commit run debug-statements --all-files && pre-commit run black-$(plugin) --all-files --hook-stage manual && pre-commit run secret_scan --all-files --hook-stage manual && pre-commit run bandit --all-files --hook-stage manual

test:
	cd $(plugin) && pytest tests --cov-config pyproject.toml --numprocesses 4 --dist loadfile

# Run test_tensorflow_model_dataset separately, because these tests are flaky when run as part of the full test-suite
dataset-tests: dataset-doctests
	cd kedro-datasets && pytest tests --cov-config pyproject.toml --numprocesses 4 --dist loadfile --ignore tests/databricks --ignore tests/tensorflow
	cd kedro-datasets && pytest tests/tensorflow/test_tensorflow_model_dataset.py  --no-cov

extra_pytest_args-no-spark=--ignore kedro_datasets/databricks --ignore kedro_datasets/spark
extra_pytest_args=
dataset-doctest%:
	if [ "${*}" != 's-no-spark' ] && [ "${*}" != 's' ]; then \
	  echo "make: *** No rule to make target \`${@}\`.  Stop."; \
	  exit 2; \
	fi; \
    \
	# The ignored datasets below require complicated setup with cloud/database clients which is overkill for the doctest examples.
	cd kedro-datasets && pytest kedro_datasets --doctest-modules --doctest-continue-on-failure --no-cov \
	  --ignore kedro_datasets/pandas/gbq_dataset.py \
	  --ignore kedro_datasets/partitions/partitioned_dataset.py \
	  --ignore kedro_datasets/redis/redis_dataset.py \
	  --ignore kedro_datasets/snowflake/snowpark_dataset.py \
	  --ignore kedro_datasets/spark/spark_hive_dataset.py \
	  --ignore kedro_datasets/spark/spark_jdbc_dataset.py \
<<<<<<< HEAD
	  --ignore kedro_datasets/tensorflow/tensorflow_model_dataset.py \
	  --ignore kedro_datasets/video/video_dataset.py
	  --ignore kedro_datasets/netcdf/netcdf_dataset.py
=======
	  $(extra_pytest_arg${*})
>>>>>>> 068bc8f6

test-sequential:
	cd $(plugin) && pytest tests --cov-config pyproject.toml

e2e-tests:
	cd $(plugin) && behave

secret-scan:
	trufflehog --max_depth 1 --exclude_paths trufflehog-ignore.txt .

clean:
	cd $(plugin);\
	rm -rf build dist pip-wheel-metadata .pytest_cache;\
	find . -regex ".*/__pycache__" -exec rm -rf {} +;\
	find . -regex ".*\.egg-info" -exec rm -rf {} +;\

install-test-requirements:
	cd $(plugin) && pip install ".[test]"

install-pre-commit:
	pre-commit install --install-hooks

uninstall-pre-commit:
	pre-commit uninstall
	pre-commit uninstall --hook-type pre-push

sign-off:
	echo "git interpret-trailers --if-exists doNothing \c" >> .git/hooks/commit-msg
	echo '--trailer "Signed-off-by: $$(git config user.name) <$$(git config user.email)>" \c' >> .git/hooks/commit-msg
	echo '--in-place "$$1"' >> .git/hooks/commit-msg
	chmod +x .git/hooks/commit-msg

# kedro-datasets related only
test-no-spark: dataset-doctests-no-spark
	cd kedro-datasets && pytest tests --no-cov --ignore tests/spark --ignore tests/databricks --numprocesses 4 --dist loadfile

test-no-spark-sequential: dataset-doctests-no-spark
	cd kedro-datasets && pytest tests --no-cov --ignore tests/spark --ignore tests/databricks

# kedro-datasets/snowflake tests skipped from default scope
test-snowflake-only:
	cd kedro-datasets && pytest --no-cov --numprocesses 1 --dist loadfile -m snowflake
	cd kedro-datasets && pytest kedro_datasets/snowflake --doctest-modules --doctest-continue-on-failure --no-cov

rtd:
	cd kedro-datasets && python -m sphinx -WETan -j auto -D language=en -b linkcheck -d _build/doctrees docs/source _build/linkcheck<|MERGE_RESOLUTION|>--- conflicted
+++ resolved
@@ -42,13 +42,8 @@
 	  --ignore kedro_datasets/snowflake/snowpark_dataset.py \
 	  --ignore kedro_datasets/spark/spark_hive_dataset.py \
 	  --ignore kedro_datasets/spark/spark_jdbc_dataset.py \
-<<<<<<< HEAD
-	  --ignore kedro_datasets/tensorflow/tensorflow_model_dataset.py \
-	  --ignore kedro_datasets/video/video_dataset.py
-	  --ignore kedro_datasets/netcdf/netcdf_dataset.py
-=======
+	  --ignore kedro_datasets/netcdf/netcdf_dataset.py \
 	  $(extra_pytest_arg${*})
->>>>>>> 068bc8f6
 
 test-sequential:
 	cd $(plugin) && pytest tests --cov-config pyproject.toml
