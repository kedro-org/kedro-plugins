# Upcoming Release 6.0.0

## Major features and improvements
- Added functionality to save Pandas DataFrame directly to Snowflake, facilitating seemless `.csv` ingestion
- Added Python 3.9, 3.10 and 3.11 support for SnowflakeTableDataset
- Added the following new **experimental** datasets:

| Type                              | Description                                            | Location                                 |
| --------------------------------- | ------------------------------------------------------ | ---------------------------------------- |
| `databricks.ExternalTableDataset` | A dataset for accessing external tables in Databricks. | `kedro_datasets_experimental.databricks` |
| `safetensors.SafetensorsDataset`  | A dataset for securely saving and loading files in the SafeTensors format. | `kedro_datasets_experimental.safetensors` |


## Bug fixes and other changes
- Implemented Snowflake's (local testing framework)[https://docs.snowflake.com/en/developer-guide/snowpark/python/testing-locally] for testing purposes
- Improved the dependency management for Spark-based datasets by refactoring the Spark and Databricks utility functions used across the datasets.
<<<<<<< HEAD
- Removed deprecation warning to load and save files with Ibis backend from Table Dataset.
=======
- Add deprecation warning for `tracking.MetricsDataset` and `tracking.JSONDataset`.
>>>>>>> f7a65c54

## Breaking Changes
- Demoted `video.VideoDataset` from core to experimental dataset.

## Community contributions

Many thanks to the following Kedroids for contributing PRs to this release:

- [Thomas d'Hooghe](https://github.com/tdhooghe)
- [Minura Punchihewa](https://github.com/MinuraPunchihewa)

# Release 5.1.0

## Major features and improvements

- Added the following new core datasets:

| Type               | Description                                                   | Location              |
| ------------------ | ------------------------------------------------------------- | --------------------- |
| `ibis.FileDataset` | A dataset for loading and saving files using Ibis's backends. | `kedro_datasets.ibis` |

## Bug fixes and other changes

- Changed Ibis datasets to connect to an in-memory DuckDB database if connection configuration is not provided.

# Release 5.0.0

## Major features and improvements

- Removed support for Python 3.9.
- Added the following new **experimental** datasets:

| Type                          | Description                                                     | Location                              |
| ----------------------------- | --------------------------------------------------------------- | ------------------------------------- |
| `pytorch.PyTorchDataset`      | A dataset for securely saving and loading PyTorch models.       | `kedro_datasets_experimental.pytorch` |
| `prophet.ProphetModelDataset` | A dataset for Meta's Prophet model for time series forecasting. | `kedro_datasets_experimental.prophet` |

- Added the following new core datasets:

| Type                 | Description                                     | Location                |
| -------------------- | ----------------------------------------------- | ----------------------- |
| `plotly.HTMLDataset` | A dataset for saving a `plotly` figure as HTML. | `kedro_datasets.plotly` |

## Bug fixes and other changes

- Refactored all datasets to set `fs_args` defaults in the same way as `load_args` and `save_args` and not have hardcoded values in the save methods.
- Fixed bug related to loading/saving models from/to remote storage using `TensorFlowModelDataset`.
- Fixed deprecated load and save approaches of `GBQTableDataset` and `GBQQueryDataset` by invoking save and load directly over `pandas-gbq` lib.
- Fixed incorrect `pandas` optional dependency.

## Breaking Changes

- Exposed `load` and `save` publicly for each dataset. This requires Kedro version 0.19.7 or higher.
- Replaced the `geopandas.GeoJSONDataset` with `geopandas.GenericDataset` to support parquet and feather file formats.

## Community contributions

Many thanks to the following Kedroids for contributing PRs to this release:

- [Brandon Meek](https://github.com/bpmeek)
- [yury-fedotov](https://github.com/yury-fedotov)
- [gitgud5000](https://github.com/gitgud5000)
- [janickspirig](https://github.com/janickspirig)
- [Galen Seilis](https://github.com/galenseilis)
- [Mariusz Wojakowski](https://github.com/mariusz89016)
- [harm-matthias-harms](https://github.com/harm-matthias-harms)
- [Felix Scherz](https://github.com/felixscherz)

# Release 4.1.0

## Major features and improvements

- Improved `partitions.PartitionedDataset` representation when printing.

## Bug fixes and other changes

- Updated `ibis.TableDataset` to make sure credentials are not printed in interactive environment.

## Breaking Changes

## Community contributions

# Release 4.0.0

## Major features and improvements

- Added the following new **experimental** datasets:

| Type                                | Description                                               | Location                                |
| ----------------------------------- | --------------------------------------------------------- | --------------------------------------- |
| `langchain.ChatAnthropicDataset`    | A dataset for loading a ChatAnthropic langchain model.    | `kedro_datasets_experimental.langchain` |
| `langchain.ChatCohereDataset`       | A dataset for loading a ChatCohere langchain model.       | `kedro_datasets_experimental.langchain` |
| `langchain.OpenAIEmbeddingsDataset` | A dataset for loading a OpenAIEmbeddings langchain model. | `kedro_datasets_experimental.langchain` |
| `langchain.ChatOpenAIDataset`       | A dataset for loading a ChatOpenAI langchain model.       | `kedro_datasets_experimental.langchain` |
| `rioxarray.GeoTIFFDataset`          | A dataset for loading and saving geotiff raster data      | `kedro_datasets_experimental.rioxarray` |
| `netcdf.NetCDFDataset`              | A dataset for loading and saving "\*.nc" files.           | `kedro_datasets_experimental.netcdf`    |

- Added the following new core datasets:

| Type              | Description                                    | Location              |
| ----------------- | ---------------------------------------------- | --------------------- |
| `dask.CSVDataset` | A dataset for loading a CSV files using `dask` | `kedro_datasets.dask` |

- Extended preview feature to `yaml.YAMLDataset`.

## Bug fixes and other changes

- Added `metadata` parameter for a few datasets

## Breaking Changes

- `netcdf.NetCDFDataset` moved from `kedro_datasets` to `kedro_datasets_experimental`.

## Community contributions

Many thanks to the following Kedroids for contributing PRs to this release:

- [Ian Whalen](https://github.com/ianwhale)
- [Charles Guan](https://github.com/charlesbmi)
- [Thomas Gölles](https://github.com/tgoelles)
- [Lukas Innig](https://github.com/derluke)
- [Michael Sexton](https://github.com/michaelsexton)
- [michal-mmm](https://github.com/michal-mmm)

# Release 3.0.1

## Bug fixes and other changes

- Removed arbitrary upper bound for `s3fs`.
- Added support for NetCDF4 via `engine="netcdf4"` and `engine="h5netcdf"` to `netcdf.NetCDFDataset`.

## Community contributions

Many thanks to the following Kedroids for contributing PRs to this release:

- [Charles Guan](https://github.com/charlesbmi)

# Release 3.0.0

## Major features and improvements

- Added the following new datasets:

| Type                   | Description                                             | Location                |
| ---------------------- | ------------------------------------------------------- | ----------------------- |
| `netcdf.NetCDFDataset` | A dataset for loading and saving `*.nc` files.          | `kedro_datasets.netcdf` |
| `ibis.TableDataset`    | A dataset for loading and saving using Ibis's backends. | `kedro_datasets.ibis`   |

- Added support for Python 3.12.
- Normalised optional dependencies names for datasets to follow [PEP 685](https://peps.python.org/pep-0685/). The `.` characters have been replaced with `-` in the optional dependencies names. Note that this might be breaking for some users. For example, users should now install optional dependencies for `pandas.ParquetDataset` from `kedro-datasets` like this:

```bash
pip install kedro-datasets[pandas-parquetdataset]
```

- Removed `setup.py` and move to `pyproject.toml` completely for `kedro-datasets`.

## Bug fixes and other changes

- If using MSSQL, `load_args:params` will be typecasted as tuple.
- Fixed bug with loading datasets from Hugging Face. Now allows passing parameters to the load_dataset function.
- Made `connection_args` argument optional when calling `create_connection()` in `sql_dataset.py`.

## Community contributions

Many thanks to the following Kedroids for contributing PRs to this release:

- [Riley Brady](https://github.com/riley-brady)
- [Andrew Cao](https://github.com/andrewcao1)
- [Eduardo Romero Lopez](https://github.com/eromerobilbomatica)
- [Jerome Asselin](https://github.com/jerome-asselin-buspatrol)

# Release 2.1.0

## Major features and improvements

- Added the following new datasets:

| Type                   | Description                                                 | Location                |
| ---------------------- | ----------------------------------------------------------- | ----------------------- |
| `matlab.MatlabDataset` | A dataset which uses `scipy` to save and load `.mat` files. | `kedro_datasets.matlab` |

- Extended preview feature for matplotlib, plotly and tracking datasets.
- Allowed additional parameters for sqlalchemy engine when using sql datasets.

## Bug fixes and other changes

- Removed Windows specific conditions in `pandas.HDFDataset` extra dependencies

## Community contributions

Many thanks to the following Kedroids for contributing PRs to this release:

- [Samuel Lee SJ](https://github.com/samuel-lee-sj)
- [Felipe Monroy](https://github.com/felipemonroy)
- [Manuel Spierenburg](https://github.com/mjspier)

# Release 2.0.0

## Major features and improvements

- Added the following new datasets:

| Type                                       | Description                                                                                                                     | Location                     |
| ------------------------------------------ | ------------------------------------------------------------------------------------------------------------------------------- | ---------------------------- |
| `huggingface.HFDataset`                    | A dataset to load Hugging Face datasets using the [datasets](https://pypi.org/project/datasets) library.                        | `kedro_datasets.huggingface` |
| `huggingface.HFTransformerPipelineDataset` | A dataset to load pretrained Hugging Face transformers using the [transformers](https://pypi.org/project/transformers) library. | `kedro_datasets.huggingface` |

- Removed Dataset classes ending with "DataSet", use the "Dataset" spelling instead.
- Removed support for Python 3.7 and 3.8.
- Added [databricks-connect>=13.0](https://docs.databricks.com/en/dev-tools/databricks-connect-ref.html) support for Spark- and Databricks-based datasets.
- Bumped `s3fs` to latest calendar-versioned release.
- `PartitionedDataset` and `IncrementalDataset` now both support versioning of the underlying dataset.

## Bug fixes and other changes

- Fixed bug with loading models saved with `TensorFlowModelDataset`.
- Made dataset parameters keyword-only.
- Corrected pandas-gbq as py311 dependency.

## Community contributions

Many thanks to the following Kedroids for contributing PRs to this release:

- [Edouard59](https://github.com/Edouard59)
- [Miguel Rodriguez Gutierrez](https://github.com/MigQ2)
- [felixscherz](https://github.com/felixscherz)
- [Onur Kuru](https://github.com/kuruonur1)

# Release 1.8.0

## Major features and improvements

- Added the following new datasets:

| Type                       | Description                                                            | Location                |
| -------------------------- | ---------------------------------------------------------------------- | ----------------------- |
| `polars.LazyPolarsDataset` | A `LazyPolarsDataset` using [polars](https://www.pola.rs/)'s Lazy API. | `kedro_datasets.polars` |

- Moved `PartitionedDataSet` and `IncrementalDataSet` from the core Kedro repo to `kedro-datasets` and renamed to `PartitionedDataset` and `IncrementalDataset`.
- Renamed `polars.GenericDataSet` to `polars.EagerPolarsDataset` to better reflect the difference between the two dataset classes.
- Added a deprecation warning when using `polars.GenericDataSet` or `polars.GenericDataset` that these have been renamed to `polars.EagerPolarsDataset`
- Delayed backend connection for `pandas.SQLTableDataset`, `pandas.SQLQueryDataset`, and `snowflake.SnowparkTableDataset`. In practice, this means that a dataset's connection details aren't used (or validated) until the dataset is accessed. On the plus side, the cost of connection isn't incurred regardless of when or whether the dataset is used.

## Bug fixes and other changes

- Fixed erroneous warning when using an cloud protocol file path with SparkDataSet on Databricks.
- Updated `PickleDataset` to explicitly mention `cloudpickle` support.

## Community contributions

Many thanks to the following Kedroids for contributing PRs to this release:

- [PtrBld](https://github.com/PtrBld)
- [Alistair McKelvie](https://github.com/alamastor)
- [Felix Wittmann](https://github.com/hfwittmann)
- [Matthias Roels](https://github.com/MatthiasRoels)

# Release 1.7.1

## Bug fixes and other changes

- Pinned `tables` version on `kedro-datasets` for Python < 3.8.

## Upcoming deprecations for Kedro-Datasets 2.0.0

- Renamed dataset and error classes, in accordance with the [Kedro lexicon](https://github.com/kedro-org/kedro/wiki/Kedro-documentation-style-guide#kedro-lexicon). Dataset classes ending with "DataSet" are deprecated and will be removed in 2.0.0.

# Release 1.7.0:

## Major features and improvements

- Added the following new datasets:

| Type                    | Description                                                                                                                | Location                |
| ----------------------- | -------------------------------------------------------------------------------------------------------------------------- | ----------------------- |
| `polars.GenericDataSet` | A `GenericDataSet` backed by [polars](https://www.pola.rs/), a lightning fast dataframe package built entirely using Rust. | `kedro_datasets.polars` |

## Bug fixes and other changes

- Fixed broken links in docstrings.
- Reverted PySpark pin to <4.0.

## Community contributions

Many thanks to the following Kedroids for contributing PRs to this release:

- [Walber Moreira](https://github.com/wmoreiraa)

# Release 1.6.0:

## Major features and improvements

- Added support for Python 3.11.

# Release 1.5.3:

## Bug fixes and other changes

- Made `databricks.ManagedTableDataSet` read-only by default.
  - The user needs to specify `write_mode` to allow `save` on the data set.
- Fixed an issue on `api.APIDataSet` where the sent data was doubly converted to json
  string (once by us and once by the `requests` library).
- Fixed problematic `kedro-datasets` optional dependencies, revert to `setup.py`

## Community contributions

# Release 1.5.2:

## Bug fixes and other changes

- Fixed problematic `kedro-datasets` optional dependencies.

# Release 1.5.1:

## Bug fixes and other changes

- Fixed problematic docstrings in `pandas.DeltaTableDataSet` causing Read the Docs builds on Kedro to fail.

# Release 1.5.0

## Major features and improvements

- Added the following new datasets:

| Type                       | Description                          | Location                |
| -------------------------- | ------------------------------------ | ----------------------- |
| `pandas.DeltaTableDataSet` | A dataset to work with delta tables. | `kedro_datasets.pandas` |

- Implemented lazy loading of dataset subpackages and classes.
  - Suppose that SQLAlchemy, a Python SQL toolkit, is installed in your Python environment. With this change, the SQLAlchemy library will not be loaded (for `pandas.SQLQueryDataSet` or `pandas.SQLTableDataSet`) if you load a different pandas dataset (e.g. `pandas.CSVDataSet`).
- Added automatic inference of file format for `pillow.ImageDataSet` to be passed to `save()`.

## Bug fixes and other changes

- Improved error messages for missing dataset dependencies.
  - Suppose that SQLAlchemy, a Python SQL toolkit, is not installed in your Python environment. Previously, `from kedro_datasets.pandas import SQLQueryDataSet` or `from kedro_datasets.pandas import SQLTableDataSet` would result in `ImportError: cannot import name 'SQLTableDataSet' from 'kedro_datasets.pandas'`. Now, the same imports raise the more helpful and intuitive `ModuleNotFoundError: No module named 'sqlalchemy'`.

## Community contributions

Many thanks to the following Kedroids for contributing PRs to this release:

- [Daniel-Falk](https://github.com/daniel-falk)
- [afaqueahmad7117](https://github.com/afaqueahmad7117)
- [everdark](https://github.com/everdark)

# Release 1.4.2

## Bug fixes and other changes

- Fixed documentations of `GeoJSONDataSet` and `SparkStreamingDataSet`.
- Fixed problematic docstrings causing Read the Docs builds on Kedro to fail.

# Release 1.4.1:

## Bug fixes and other changes

- Fixed missing `pickle.PickleDataSet` extras in `setup.py`.

# Release 1.4.0:

## Major features and improvements

- Added the following new datasets:

| Type                          | Description                                         | Location               |
| ----------------------------- | --------------------------------------------------- | ---------------------- |
| `spark.SparkStreamingDataSet` | A dataset to work with PySpark Streaming DataFrame. | `kedro_datasets.spark` |

## Bug fixes and other changes

- Fixed problematic docstrings of `APIDataSet`.

# Release 1.3.0:

## Major features and improvements

- Added the following new datasets:

| Type                             | Description                                             | Location                    |
| -------------------------------- | ------------------------------------------------------- | --------------------------- |
| `databricks.ManagedTableDataSet` | A dataset to access managed delta tables in Databricks. | `kedro_datasets.databricks` |

- Added pandas 2.0 support.
- Added SQLAlchemy 2.0 support (and dropped support for versions below 1.4).
- Added a save method to `APIDataSet`.
- Reduced constructor arguments for `APIDataSet` by replacing most arguments with a single constructor argument `load_args`. This makes it more consistent with other Kedro DataSets and the underlying `requests` API, and automatically enables the full configuration domain: stream, certificates, proxies, and more.
- Relaxed Kedro version pin to `>=0.16`.
- Added `metadata` attribute to all existing datasets. This is ignored by Kedro, but may be consumed by users or external plugins.

## Bug fixes and other changes

- Relaxed `delta-spark` upper bound to allow compatibility with Spark 3.1.x and 3.2.x.
- Upgraded required `polars` version to 0.17.
- Renamed `TensorFlowModelDataset` to `TensorFlowModelDataSet` to be consistent with all other plugins in Kedro-Datasets.

## Community contributions

Many thanks to the following Kedroids for contributing PRs to this release:

- [BrianCechmanek](https://github.com/BrianCechmanek)
- [McDonnellJoseph](https://github.com/McDonnellJoseph)
- [Danny Farah](https://github.com/dannyrfar)

# Release 1.2.0:

## Major features and improvements

- Added `fsspec` resolution in `SparkDataSet` to support more filesystems.
- Added the `_preview` method to the Pandas `ExcelDataSet` and `CSVDataSet` classes.

## Bug fixes and other changes

- Fixed a docstring in the Pandas `SQLQueryDataSet` as part of the Sphinx revamp on Kedro.

# Release 1.1.1:

## Bug fixes and other changes

- Fixed problematic docstrings causing Read the Docs builds on Kedro to fail.

# Release 1.1.0:

## Major features and improvements

- Added the following new datasets:

| Type                             | Description                                                                                                           | Location                   |
| -------------------------------- | --------------------------------------------------------------------------------------------------------------------- | -------------------------- |
| `polars.CSVDataSet`              | A `CSVDataSet` backed by [polars](https://www.pola.rs/), a lighting fast dataframe package built entirely using Rust. | `kedro_datasets.polars`    |
| `snowflake.SnowparkTableDataSet` | Work with [Snowpark](https://www.snowflake.com/en/data-cloud/snowpark/) DataFrames from tables in Snowflake.          | `kedro_datasets.snowflake` |

## Bug fixes and other changes

- Add `mssql` backend to the `SQLQueryDataSet` DataSet using `pyodbc` library.
- Added a warning when the user tries to use `SparkDataSet` on Databricks without specifying a file path with the `/dbfs/` prefix.

# Release 1.0.2:

## Bug fixes and other changes

- Change reference to `kedro.pipeline.Pipeline` object throughout test suite with `kedro.modular_pipeline.pipeline` factory.
- Relaxed PyArrow range in line with pandas.
- Fixed outdated links to the dill package documentation.

# Release 1.0.1:

## Bug fixes and other changes

- Fixed docstring formatting in `VideoDataSet` that was causing the documentation builds to fail.

# Release 1.0.0:

First official release of Kedro-Datasets.

Datasets are Kedro’s way of dealing with input and output in a data and machine-learning pipeline. [Kedro supports numerous datasets](https://kedro.readthedocs.io/en/stable/kedro.extras.datasets.html) out of the box to allow you to process different data formats including Pandas, Plotly, Spark and more.

The datasets have always been part of the core Kedro Framework project inside `kedro.extras`. In Kedro `0.19.0`, we will remove datasets from Kedro to reduce breaking changes associated with dataset dependencies. Instead, users will need to use the datasets from the `kedro-datasets` repository instead.

## Major features and improvements

- Changed `pandas.ParquetDataSet` to load data using pandas instead of parquet.

# Release 0.1.0:

The initial release of Kedro-Datasets.

## Thanks to our main contributors

We are also grateful to everyone who advised and supported us, filed issues or helped resolve them, asked and answered questions and were part of inspiring discussions.<|MERGE_RESOLUTION|>--- conflicted
+++ resolved
@@ -14,11 +14,8 @@
 ## Bug fixes and other changes
 - Implemented Snowflake's (local testing framework)[https://docs.snowflake.com/en/developer-guide/snowpark/python/testing-locally] for testing purposes
 - Improved the dependency management for Spark-based datasets by refactoring the Spark and Databricks utility functions used across the datasets.
-<<<<<<< HEAD
-- Removed deprecation warning to load and save files with Ibis backend from Table Dataset.
-=======
+- Remove deprecation warning to load and save files with Ibis backend from Table Dataset.
 - Add deprecation warning for `tracking.MetricsDataset` and `tracking.JSONDataset`.
->>>>>>> f7a65c54
 
 ## Breaking Changes
 - Demoted `video.VideoDataset` from core to experimental dataset.
