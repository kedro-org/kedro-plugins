# Upcoming Release
## Major features and improvements

<<<<<<< HEAD

## Bug fixes and other changes

- Made `PartitionedDataset` accept only lambda functions for lazy saving and ignore other callable objects.
=======
- Replaced `trufflehog` with `detect-secrets` for detecting secrets within a code base.

## Bug fixes and other changes

- Fix polars.CSVDataset `save` method on Windows using `utf-8` as default encoding.
>>>>>>> bf0c407e

## Breaking Changes

- Removed `tracking.MetricsDataset` and `tracking.JSONDataset`.

## Community contributions

# Release 6.0.0

## Major features and improvements

- Supported passing `database` to `ibis.TableDataset` for load and save operations.
- Added functionality to save pandas DataFrames directly to Snowflake, facilitating seamless `.csv` ingestion.
- Added Python 3.9, 3.10 and 3.11 support for `snowflake.SnowflakeTableDataset`.
- Enabled connection sharing between `ibis.FileDataset` and `ibis.TableDataset` instances, thereby allowing nodes to save data loaded by one to the other (as long as they share the same connection configuration).
- Added the following new **experimental** datasets:

| Type                              | Description                                                                | Location                                  |
| --------------------------------- | -------------------------------------------------------------------------- | ----------------------------------------- |
| `databricks.ExternalTableDataset` | A dataset for accessing external tables in Databricks.                     | `kedro_datasets_experimental.databricks`  |
| `safetensors.SafetensorsDataset`  | A dataset for securely saving and loading files in the SafeTensors format. | `kedro_datasets_experimental.safetensors` |

## Bug fixes and other changes

- Delayed backend connection for `pandas.GBQTableDataset`. In practice, this means that a dataset's connection details aren't used (or validated) until the dataset is accessed. On the plus side, the cost of connection isn't incurred regardless of when or whether the dataset is used. Furthermore, this makes the dataset object serializable (e.g. for use with `ParallelRunner`), because the unserializable client isn't part of it.
- Removed the unused BigQuery client created in `pandas.GBQQueryDataset`. This makes the dataset object serializable (e.g. for use with `ParallelRunner`) by removing the unserializable object.
- Implemented Snowflake's [local testing framework](https://docs.snowflake.com/en/developer-guide/snowpark/python/testing-locally) for testing purposes.
- Improved the dependency management for Spark-based datasets by refactoring the Spark and Databricks utility functions used across the datasets.
- Added deprecation warning for `tracking.MetricsDataset` and `tracking.JSONDataset`.
- Moved `kedro-catalog` JSON schemas from Kedro core to `kedro-datasets`.

## Breaking Changes

- Demoted `video.VideoDataset` from core to experimental dataset.
- Removed file handling capabilities from `ibis.TableDataset`. Use `ibis.FileDataset` to load and save files with an Ibis backend instead.

## Community contributions

Many thanks to the following Kedroids for contributing PRs to this release:

- [Thomas d'Hooghe](https://github.com/tdhooghe)
- [Minura Punchihewa](https://github.com/MinuraPunchihewa)
- [Mark Druffel](https://github.com/mark-druffel)
- [Chris Schopp](https://github.com/chrisschopp)

# Release 5.1.0

## Major features and improvements

- Added the following new core datasets:

| Type               | Description                                                   | Location              |
| ------------------ | ------------------------------------------------------------- | --------------------- |
| `ibis.FileDataset` | A dataset for loading and saving files using Ibis's backends. | `kedro_datasets.ibis` |

## Bug fixes and other changes

- Changed Ibis datasets to connect to an in-memory DuckDB database if connection configuration is not provided.

# Release 5.0.0

## Major features and improvements

- Removed support for Python 3.9.
- Added the following new **experimental** datasets:

| Type                          | Description                                                     | Location                              |
| ----------------------------- | --------------------------------------------------------------- | ------------------------------------- |
| `pytorch.PyTorchDataset`      | A dataset for securely saving and loading PyTorch models.       | `kedro_datasets_experimental.pytorch` |
| `prophet.ProphetModelDataset` | A dataset for Meta's Prophet model for time series forecasting. | `kedro_datasets_experimental.prophet` |

- Added the following new core datasets:

| Type                 | Description                                     | Location                |
| -------------------- | ----------------------------------------------- | ----------------------- |
| `plotly.HTMLDataset` | A dataset for saving a `plotly` figure as HTML. | `kedro_datasets.plotly` |

## Bug fixes and other changes

- Refactored all datasets to set `fs_args` defaults in the same way as `load_args` and `save_args` and not have hardcoded values in the save methods.
- Fixed bug related to loading/saving models from/to remote storage using `TensorFlowModelDataset`.
- Fixed deprecated load and save approaches of `GBQTableDataset` and `GBQQueryDataset` by invoking save and load directly over `pandas-gbq` lib.
- Fixed incorrect `pandas` optional dependency.

## Breaking Changes

- Exposed `load` and `save` publicly for each dataset. This requires Kedro version 0.19.7 or higher.
- Replaced the `geopandas.GeoJSONDataset` with `geopandas.GenericDataset` to support parquet and feather file formats.

## Community contributions

Many thanks to the following Kedroids for contributing PRs to this release:

- [Brandon Meek](https://github.com/bpmeek)
- [yury-fedotov](https://github.com/yury-fedotov)
- [gitgud5000](https://github.com/gitgud5000)
- [janickspirig](https://github.com/janickspirig)
- [Galen Seilis](https://github.com/galenseilis)
- [Mariusz Wojakowski](https://github.com/mariusz89016)
- [harm-matthias-harms](https://github.com/harm-matthias-harms)
- [Felix Scherz](https://github.com/felixscherz)

# Release 4.1.0

## Major features and improvements

- Improved `partitions.PartitionedDataset` representation when printing.

## Bug fixes and other changes

- Updated `ibis.TableDataset` to make sure credentials are not printed in interactive environment.

## Breaking Changes

## Community contributions

# Release 4.0.0

## Major features and improvements

- Added the following new **experimental** datasets:

| Type                                | Description                                               | Location                                |
| ----------------------------------- | --------------------------------------------------------- | --------------------------------------- |
| `langchain.ChatAnthropicDataset`    | A dataset for loading a ChatAnthropic langchain model.    | `kedro_datasets_experimental.langchain` |
| `langchain.ChatCohereDataset`       | A dataset for loading a ChatCohere langchain model.       | `kedro_datasets_experimental.langchain` |
| `langchain.OpenAIEmbeddingsDataset` | A dataset for loading a OpenAIEmbeddings langchain model. | `kedro_datasets_experimental.langchain` |
| `langchain.ChatOpenAIDataset`       | A dataset for loading a ChatOpenAI langchain model.       | `kedro_datasets_experimental.langchain` |
| `rioxarray.GeoTIFFDataset`          | A dataset for loading and saving geotiff raster data      | `kedro_datasets_experimental.rioxarray` |
| `netcdf.NetCDFDataset`              | A dataset for loading and saving "\*.nc" files.           | `kedro_datasets_experimental.netcdf`    |

- Added the following new core datasets:

| Type              | Description                                    | Location              |
| ----------------- | ---------------------------------------------- | --------------------- |
| `dask.CSVDataset` | A dataset for loading a CSV files using `dask` | `kedro_datasets.dask` |

- Extended preview feature to `yaml.YAMLDataset`.

## Bug fixes and other changes

- Added `metadata` parameter for a few datasets

## Breaking Changes

- `netcdf.NetCDFDataset` moved from `kedro_datasets` to `kedro_datasets_experimental`.

## Community contributions

Many thanks to the following Kedroids for contributing PRs to this release:

- [Ian Whalen](https://github.com/ianwhale)
- [Charles Guan](https://github.com/charlesbmi)
- [Thomas Gölles](https://github.com/tgoelles)
- [Lukas Innig](https://github.com/derluke)
- [Michael Sexton](https://github.com/michaelsexton)
- [michal-mmm](https://github.com/michal-mmm)

# Release 3.0.1

## Bug fixes and other changes

- Removed arbitrary upper bound for `s3fs`.
- Added support for NetCDF4 via `engine="netcdf4"` and `engine="h5netcdf"` to `netcdf.NetCDFDataset`.

## Community contributions

Many thanks to the following Kedroids for contributing PRs to this release:

- [Charles Guan](https://github.com/charlesbmi)

# Release 3.0.0

## Major features and improvements

- Added the following new datasets:

| Type                   | Description                                             | Location                |
| ---------------------- | ------------------------------------------------------- | ----------------------- |
| `netcdf.NetCDFDataset` | A dataset for loading and saving `*.nc` files.          | `kedro_datasets.netcdf` |
| `ibis.TableDataset`    | A dataset for loading and saving using Ibis's backends. | `kedro_datasets.ibis`   |

- Added support for Python 3.12.
- Normalised optional dependencies names for datasets to follow [PEP 685](https://peps.python.org/pep-0685/). The `.` characters have been replaced with `-` in the optional dependencies names. Note that this might be breaking for some users. For example, users should now install optional dependencies for `pandas.ParquetDataset` from `kedro-datasets` like this:

```bash
pip install kedro-datasets[pandas-parquetdataset]
```

- Removed `setup.py` and move to `pyproject.toml` completely for `kedro-datasets`.

## Bug fixes and other changes

- If using MSSQL, `load_args:params` will be typecasted as tuple.
- Fixed bug with loading datasets from Hugging Face. Now allows passing parameters to the load_dataset function.
- Made `connection_args` argument optional when calling `create_connection()` in `sql_dataset.py`.

## Community contributions

Many thanks to the following Kedroids for contributing PRs to this release:

- [Riley Brady](https://github.com/riley-brady)
- [Andrew Cao](https://github.com/andrewcao1)
- [Eduardo Romero Lopez](https://github.com/eromerobilbomatica)
- [Jerome Asselin](https://github.com/jerome-asselin-buspatrol)

# Release 2.1.0

## Major features and improvements

- Added the following new datasets:

| Type                   | Description                                                 | Location                |
| ---------------------- | ----------------------------------------------------------- | ----------------------- |
| `matlab.MatlabDataset` | A dataset which uses `scipy` to save and load `.mat` files. | `kedro_datasets.matlab` |

- Extended preview feature for matplotlib, plotly and tracking datasets.
- Allowed additional parameters for sqlalchemy engine when using sql datasets.

## Bug fixes and other changes

- Removed Windows specific conditions in `pandas.HDFDataset` extra dependencies

## Community contributions

Many thanks to the following Kedroids for contributing PRs to this release:

- [Samuel Lee SJ](https://github.com/samuel-lee-sj)
- [Felipe Monroy](https://github.com/felipemonroy)
- [Manuel Spierenburg](https://github.com/mjspier)

# Release 2.0.0

## Major features and improvements

- Added the following new datasets:

| Type                                       | Description                                                                                                                     | Location                     |
| ------------------------------------------ | ------------------------------------------------------------------------------------------------------------------------------- | ---------------------------- |
| `huggingface.HFDataset`                    | A dataset to load Hugging Face datasets using the [datasets](https://pypi.org/project/datasets) library.                        | `kedro_datasets.huggingface` |
| `huggingface.HFTransformerPipelineDataset` | A dataset to load pretrained Hugging Face transformers using the [transformers](https://pypi.org/project/transformers) library. | `kedro_datasets.huggingface` |

- Removed Dataset classes ending with "DataSet", use the "Dataset" spelling instead.
- Removed support for Python 3.7 and 3.8.
- Added [databricks-connect>=13.0](https://docs.databricks.com/en/dev-tools/databricks-connect-ref.html) support for Spark- and Databricks-based datasets.
- Bumped `s3fs` to latest calendar-versioned release.
- `PartitionedDataset` and `IncrementalDataset` now both support versioning of the underlying dataset.

## Bug fixes and other changes

- Fixed bug with loading models saved with `TensorFlowModelDataset`.
- Made dataset parameters keyword-only.
- Corrected pandas-gbq as py311 dependency.

## Community contributions

Many thanks to the following Kedroids for contributing PRs to this release:

- [Edouard59](https://github.com/Edouard59)
- [Miguel Rodriguez Gutierrez](https://github.com/MigQ2)
- [felixscherz](https://github.com/felixscherz)
- [Onur Kuru](https://github.com/kuruonur1)

# Release 1.8.0

## Major features and improvements

- Added the following new datasets:

| Type                       | Description                                                            | Location                |
| -------------------------- | ---------------------------------------------------------------------- | ----------------------- |
| `polars.LazyPolarsDataset` | A `LazyPolarsDataset` using [polars](https://www.pola.rs/)'s Lazy API. | `kedro_datasets.polars` |

- Moved `PartitionedDataSet` and `IncrementalDataSet` from the core Kedro repo to `kedro-datasets` and renamed to `PartitionedDataset` and `IncrementalDataset`.
- Renamed `polars.GenericDataSet` to `polars.EagerPolarsDataset` to better reflect the difference between the two dataset classes.
- Added a deprecation warning when using `polars.GenericDataSet` or `polars.GenericDataset` that these have been renamed to `polars.EagerPolarsDataset`
- Delayed backend connection for `pandas.SQLTableDataset`, `pandas.SQLQueryDataset`, and `snowflake.SnowparkTableDataset`. In practice, this means that a dataset's connection details aren't used (or validated) until the dataset is accessed. On the plus side, the cost of connection isn't incurred regardless of when or whether the dataset is used.

## Bug fixes and other changes

- Fixed erroneous warning when using an cloud protocol file path with SparkDataSet on Databricks.
- Updated `PickleDataset` to explicitly mention `cloudpickle` support.

## Community contributions

Many thanks to the following Kedroids for contributing PRs to this release:

- [PtrBld](https://github.com/PtrBld)
- [Alistair McKelvie](https://github.com/alamastor)
- [Felix Wittmann](https://github.com/hfwittmann)
- [Matthias Roels](https://github.com/MatthiasRoels)

# Release 1.7.1

## Bug fixes and other changes

- Pinned `tables` version on `kedro-datasets` for Python < 3.8.

## Upcoming deprecations for Kedro-Datasets 2.0.0

- Renamed dataset and error classes, in accordance with the [Kedro lexicon](https://github.com/kedro-org/kedro/wiki/Kedro-documentation-style-guide#kedro-lexicon). Dataset classes ending with "DataSet" are deprecated and will be removed in 2.0.0.

# Release 1.7.0:

## Major features and improvements

- Added the following new datasets:

| Type                    | Description                                                                                                                | Location                |
| ----------------------- | -------------------------------------------------------------------------------------------------------------------------- | ----------------------- |
| `polars.GenericDataSet` | A `GenericDataSet` backed by [polars](https://www.pola.rs/), a lightning fast dataframe package built entirely using Rust. | `kedro_datasets.polars` |

## Bug fixes and other changes

- Fixed broken links in docstrings.
- Reverted PySpark pin to <4.0.

## Community contributions

Many thanks to the following Kedroids for contributing PRs to this release:

- [Walber Moreira](https://github.com/wmoreiraa)

# Release 1.6.0:

## Major features and improvements

- Added support for Python 3.11.

# Release 1.5.3:

## Bug fixes and other changes

- Made `databricks.ManagedTableDataSet` read-only by default.
  - The user needs to specify `write_mode` to allow `save` on the data set.
- Fixed an issue on `api.APIDataSet` where the sent data was doubly converted to json
  string (once by us and once by the `requests` library).
- Fixed problematic `kedro-datasets` optional dependencies, revert to `setup.py`

## Community contributions

# Release 1.5.2:

## Bug fixes and other changes

- Fixed problematic `kedro-datasets` optional dependencies.

# Release 1.5.1:

## Bug fixes and other changes

- Fixed problematic docstrings in `pandas.DeltaTableDataSet` causing Read the Docs builds on Kedro to fail.

# Release 1.5.0

## Major features and improvements

- Added the following new datasets:

| Type                       | Description                          | Location                |
| -------------------------- | ------------------------------------ | ----------------------- |
| `pandas.DeltaTableDataSet` | A dataset to work with delta tables. | `kedro_datasets.pandas` |

- Implemented lazy loading of dataset subpackages and classes.
  - Suppose that SQLAlchemy, a Python SQL toolkit, is installed in your Python environment. With this change, the SQLAlchemy library will not be loaded (for `pandas.SQLQueryDataSet` or `pandas.SQLTableDataSet`) if you load a different pandas dataset (e.g. `pandas.CSVDataSet`).
- Added automatic inference of file format for `pillow.ImageDataSet` to be passed to `save()`.

## Bug fixes and other changes

- Improved error messages for missing dataset dependencies.
  - Suppose that SQLAlchemy, a Python SQL toolkit, is not installed in your Python environment. Previously, `from kedro_datasets.pandas import SQLQueryDataSet` or `from kedro_datasets.pandas import SQLTableDataSet` would result in `ImportError: cannot import name 'SQLTableDataSet' from 'kedro_datasets.pandas'`. Now, the same imports raise the more helpful and intuitive `ModuleNotFoundError: No module named 'sqlalchemy'`.

## Community contributions

Many thanks to the following Kedroids for contributing PRs to this release:

- [Daniel-Falk](https://github.com/daniel-falk)
- [afaqueahmad7117](https://github.com/afaqueahmad7117)
- [everdark](https://github.com/everdark)

# Release 1.4.2

## Bug fixes and other changes

- Fixed documentations of `GeoJSONDataSet` and `SparkStreamingDataSet`.
- Fixed problematic docstrings causing Read the Docs builds on Kedro to fail.

# Release 1.4.1:

## Bug fixes and other changes

- Fixed missing `pickle.PickleDataSet` extras in `setup.py`.

# Release 1.4.0:

## Major features and improvements

- Added the following new datasets:

| Type                          | Description                                         | Location               |
| ----------------------------- | --------------------------------------------------- | ---------------------- |
| `spark.SparkStreamingDataSet` | A dataset to work with PySpark Streaming DataFrame. | `kedro_datasets.spark` |

## Bug fixes and other changes

- Fixed problematic docstrings of `APIDataSet`.

# Release 1.3.0:

## Major features and improvements

- Added the following new datasets:

| Type                             | Description                                             | Location                    |
| -------------------------------- | ------------------------------------------------------- | --------------------------- |
| `databricks.ManagedTableDataSet` | A dataset to access managed delta tables in Databricks. | `kedro_datasets.databricks` |

- Added pandas 2.0 support.
- Added SQLAlchemy 2.0 support (and dropped support for versions below 1.4).
- Added a save method to `APIDataSet`.
- Reduced constructor arguments for `APIDataSet` by replacing most arguments with a single constructor argument `load_args`. This makes it more consistent with other Kedro DataSets and the underlying `requests` API, and automatically enables the full configuration domain: stream, certificates, proxies, and more.
- Relaxed Kedro version pin to `>=0.16`.
- Added `metadata` attribute to all existing datasets. This is ignored by Kedro, but may be consumed by users or external plugins.

## Bug fixes and other changes

- Relaxed `delta-spark` upper bound to allow compatibility with Spark 3.1.x and 3.2.x.
- Upgraded required `polars` version to 0.17.
- Renamed `TensorFlowModelDataset` to `TensorFlowModelDataSet` to be consistent with all other plugins in Kedro-Datasets.

## Community contributions

Many thanks to the following Kedroids for contributing PRs to this release:

- [BrianCechmanek](https://github.com/BrianCechmanek)
- [McDonnellJoseph](https://github.com/McDonnellJoseph)
- [Danny Farah](https://github.com/dannyrfar)

# Release 1.2.0:

## Major features and improvements

- Added `fsspec` resolution in `SparkDataSet` to support more filesystems.
- Added the `_preview` method to the Pandas `ExcelDataSet` and `CSVDataSet` classes.

## Bug fixes and other changes

- Fixed a docstring in the Pandas `SQLQueryDataSet` as part of the Sphinx revamp on Kedro.

# Release 1.1.1:

## Bug fixes and other changes

- Fixed problematic docstrings causing Read the Docs builds on Kedro to fail.

# Release 1.1.0:

## Major features and improvements

- Added the following new datasets:

| Type                             | Description                                                                                                           | Location                   |
| -------------------------------- | --------------------------------------------------------------------------------------------------------------------- | -------------------------- |
| `polars.CSVDataSet`              | A `CSVDataSet` backed by [polars](https://www.pola.rs/), a lighting fast dataframe package built entirely using Rust. | `kedro_datasets.polars`    |
| `snowflake.SnowparkTableDataSet` | Work with [Snowpark](https://www.snowflake.com/en/data-cloud/snowpark/) DataFrames from tables in Snowflake.          | `kedro_datasets.snowflake` |

## Bug fixes and other changes

- Add `mssql` backend to the `SQLQueryDataSet` DataSet using `pyodbc` library.
- Added a warning when the user tries to use `SparkDataSet` on Databricks without specifying a file path with the `/dbfs/` prefix.

# Release 1.0.2:

## Bug fixes and other changes

- Change reference to `kedro.pipeline.Pipeline` object throughout test suite with `kedro.modular_pipeline.pipeline` factory.
- Relaxed PyArrow range in line with pandas.
- Fixed outdated links to the dill package documentation.

# Release 1.0.1:

## Bug fixes and other changes

- Fixed docstring formatting in `VideoDataSet` that was causing the documentation builds to fail.

# Release 1.0.0:

First official release of Kedro-Datasets.

Datasets are Kedro’s way of dealing with input and output in a data and machine-learning pipeline. [Kedro supports numerous datasets](https://kedro.readthedocs.io/en/stable/kedro.extras.datasets.html) out of the box to allow you to process different data formats including Pandas, Plotly, Spark and more.

The datasets have always been part of the core Kedro Framework project inside `kedro.extras`. In Kedro `0.19.0`, we will remove datasets from Kedro to reduce breaking changes associated with dataset dependencies. Instead, users will need to use the datasets from the `kedro-datasets` repository instead.

## Major features and improvements

- Changed `pandas.ParquetDataSet` to load data using pandas instead of parquet.

# Release 0.1.0:

The initial release of Kedro-Datasets.

## Thanks to our main contributors

We are also grateful to everyone who advised and supported us, filed issues or helped resolve them, asked and answered questions and were part of inspiring discussions.<|MERGE_RESOLUTION|>--- conflicted
+++ resolved
@@ -1,18 +1,13 @@
 # Upcoming Release
 ## Major features and improvements
 
-<<<<<<< HEAD
-
-## Bug fixes and other changes
-
-- Made `PartitionedDataset` accept only lambda functions for lazy saving and ignore other callable objects.
-=======
+## Bug fixes and other changes
+
 - Replaced `trufflehog` with `detect-secrets` for detecting secrets within a code base.
 
 ## Bug fixes and other changes
 
 - Fix polars.CSVDataset `save` method on Windows using `utf-8` as default encoding.
->>>>>>> bf0c407e
 
 ## Breaking Changes
 
