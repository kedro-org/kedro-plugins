# Upcoming Release
## Major features and improvements

* Added the following new **experimental** datasets:

| Type                                | Description                                               | Location                                |
|-------------------------------------|-----------------------------------------------------------|-----------------------------------------|
| `langchain.ChatAnthropicDataset`    | A dataset for loading a ChatAnthropic langchain model.    | `kedro_datasets_experimental.langchain` |
| `langchain.ChatCohereDataset`       | A dataset for loading a ChatCohere langchain model.       | `kedro_datasets_experimental.langchain` |
| `langchain.OpenAIEmbeddingsDataset` | A dataset for loading a OpenAIEmbeddings langchain model. | `kedro_datasets_experimental.langchain` |
| `langchain.ChatOpenAIDataset`       | A dataset for loading a ChatOpenAI langchain model.       | `kedro_datasets_experimental.langchain` |
* Extended preview feature to `yaml.YAMLDataset`.

## Community contributions

Many thanks to the following Kedroids for contributing PRs to this release:
* [Lukas Innig](https://github.com/derluke)


# Release 3.0.1

## Bug fixes and other changes
* Removed arbitrary upper bound for `s3fs`.
* `NetCDFDataset` support for NetCDF4 via `engine="netcdf4"` and `engine="h5netcdf"`

## Community contributions
Many thanks to the following Kedroids for contributing PRs to this release:
* [Charles Guan](https://github.com/charlesbmi)

# Release 3.0.0
## Major features and improvements

* Added the following new datasets:

| Type                    | Description                                               | Location                |
|-------------------------|-----------------------------------------------------------|-------------------------|
| `netcdf.NetCDFDataset`  | A dataset for loading and saving `*.nc` files.            | `kedro_datasets.netcdf` |
| `ibis.TableDataset`     | A dataset for loading and saving using Ibis's backends.   | `kedro_datasets.ibis`   |

* Added support for Python 3.12.
* Normalised optional dependencies names for datasets to follow [PEP 685](https://peps.python.org/pep-0685/). The `.` characters have been replaced with `-` in the optional dependencies names. Note that this might be breaking for some users. For example, users should now install optional dependencies for `pandas.ParquetDataset` from `kedro-datasets` like this:
```bash
pip install kedro-datasets[pandas-parquetdataset]
```
<<<<<<< HEAD
* Remove `setup.py` and move to `pyproject.toml` completely for `kedro-datasets`.
* Added `NetCDFDataset` for loading and saving `*.nc` files.
* Added new `CSVDataset` to [dask](https://www.dask.org/) module.
=======
* Removed `setup.py` and move to `pyproject.toml` completely for `kedro-datasets`.
>>>>>>> 8c15f03c

## Bug fixes and other changes
* If using MSSQL, `load_args:params` will be typecasted as tuple.
* Fixed bug with loading datasets from Hugging Face. Now allows passing parameters to the load_dataset function.
* Made `connection_args` argument optional when calling `create_connection()` in `sql_dataset.py`.

## Community contributions
Many thanks to the following Kedroids for contributing PRs to this release:
* [Riley Brady](https://github.com/riley-brady)
* [Andrew Cao](https://github.com/andrewcao1)
* [Eduardo Romero Lopez](https://github.com/eromerobilbomatica)
* [Jerome Asselin](https://github.com/jerome-asselin-buspatrol)
* [Michael Sexton](https://github.com/michaelsexton)

# Release 2.1.0
## Major features and improvements

* Added the following new datasets:

| Type                   | Description                                                 | Location                |
|------------------------|-------------------------------------------------------------|-------------------------|
| `matlab.MatlabDataset` | A dataset which uses `scipy` to save and load `.mat` files. | `kedro_datasets.matlab` |

* Extended preview feature for matplotlib, plotly and tracking datasets.
* Allowed additional parameters for sqlalchemy engine when using sql datasets.

## Bug fixes and other changes
* Removed Windows specific conditions in `pandas.HDFDataset` extra dependencies

## Community contributions
Many thanks to the following Kedroids for contributing PRs to this release:
* [Samuel Lee SJ](https://github.com/samuel-lee-sj)
* [Felipe Monroy](https://github.com/felipemonroy)
* [Manuel Spierenburg](https://github.com/mjspier)

# Release 2.0.0
## Major features and improvements

* Added the following new datasets:

| Type                                       | Description                                                                                                                     | Location                     |
|--------------------------------------------|---------------------------------------------------------------------------------------------------------------------------------|------------------------------|
| `huggingface.HFDataset`                    | A dataset to load Hugging Face datasets using the [datasets](https://pypi.org/project/datasets) library.                        | `kedro_datasets.huggingface` |
| `huggingface.HFTransformerPipelineDataset` | A dataset to load pretrained Hugging Face transformers using the [transformers](https://pypi.org/project/transformers) library. | `kedro_datasets.huggingface` |

* Removed Dataset classes ending with "DataSet", use the "Dataset" spelling instead.
* Removed support for Python 3.7 and 3.8.
* Added [databricks-connect>=13.0](https://docs.databricks.com/en/dev-tools/databricks-connect-ref.html) support for Spark- and Databricks-based datasets.
* Bumped `s3fs` to latest calendar-versioned release.
* `PartitionedDataset` and `IncrementalDataset` now both support versioning of the underlying dataset.

## Bug fixes and other changes
* Fixed bug with loading models saved with `TensorFlowModelDataset`.
* Made dataset parameters keyword-only.
* Corrected pandas-gbq as py311 dependency.

## Community contributions
Many thanks to the following Kedroids for contributing PRs to this release:
* [Edouard59](https://github.com/Edouard59)
* [Miguel Rodriguez Gutierrez](https://github.com/MigQ2)
* [felixscherz](https://github.com/felixscherz)
* [Onur Kuru](https://github.com/kuruonur1)

# Release 1.8.0
## Major features and improvements

* Added the following new datasets:

| Type                         | Description                                                            | Location                |
|------------------------------|------------------------------------------------------------------------|-------------------------|
| `polars.LazyPolarsDataset`   | A `LazyPolarsDataset` using [polars](https://www.pola.rs/)'s Lazy API. | `kedro_datasets.polars` |

* Moved `PartitionedDataSet` and `IncrementalDataSet` from the core Kedro repo to `kedro-datasets` and renamed to `PartitionedDataset` and `IncrementalDataset`.
* Renamed `polars.GenericDataSet` to `polars.EagerPolarsDataset` to better reflect the difference between the two dataset classes.
* Added a deprecation warning when using `polars.GenericDataSet` or `polars.GenericDataset` that these have been renamed to `polars.EagerPolarsDataset`
* Delayed backend connection for `pandas.SQLTableDataset`, `pandas.SQLQueryDataset`, and `snowflake.SnowparkTableDataset`. In practice, this means that a dataset's connection details aren't used (or validated) until the dataset is accessed. On the plus side, the cost of connection isn't incurred regardless of when or whether the dataset is used.

## Bug fixes and other changes
* Fixed erroneous warning when using an cloud protocol file path with SparkDataSet on Databricks.
* Updated `PickleDataset` to explicitly mention `cloudpickle` support.

## Community contributions
Many thanks to the following Kedroids for contributing PRs to this release:
* [PtrBld](https://github.com/PtrBld)
* [Alistair McKelvie](https://github.com/alamastor)
* [Felix Wittmann](https://github.com/hfwittmann)
* [Matthias Roels](https://github.com/MatthiasRoels)

# Release 1.7.1
## Bug fixes and other changes
* Pinned `tables` version on `kedro-datasets` for Python < 3.8.

## Upcoming deprecations for Kedro-Datasets 2.0.0
* Renamed dataset and error classes, in accordance with the [Kedro lexicon](https://github.com/kedro-org/kedro/wiki/Kedro-documentation-style-guide#kedro-lexicon). Dataset classes ending with "DataSet" are deprecated and will be removed in 2.0.0.

# Release 1.7.0:
## Major features and improvements

* Added the following new datasets:

| Type                      | Description                                                                                                                | Location                |
|---------------------------|----------------------------------------------------------------------------------------------------------------------------|-------------------------|
| `polars.GenericDataSet`   | A `GenericDataSet` backed by [polars](https://www.pola.rs/), a lightning fast dataframe package built entirely using Rust. | `kedro_datasets.polars` |

## Bug fixes and other changes
* Fixed broken links in docstrings.
* Reverted PySpark pin to <4.0.

## Community contributions
Many thanks to the following Kedroids for contributing PRs to this release:
* [Walber Moreira](https://github.com/wmoreiraa)

# Release 1.6.0:

## Major features and improvements
* Added support for Python 3.11.

# Release 1.5.3:
## Bug fixes and other changes
* Made `databricks.ManagedTableDataSet` read-only by default.
    * The user needs to specify `write_mode` to allow `save` on the data set.
* Fixed an issue on `api.APIDataSet` where the sent data was doubly converted to json
  string (once by us and once by the `requests` library).
* Fixed problematic `kedro-datasets` optional dependencies, revert to `setup.py`

## Community contributions
# Release 1.5.2:

## Bug fixes and other changes
* Fixed problematic `kedro-datasets` optional dependencies.

# Release 1.5.1:

## Bug fixes and other changes
* Fixed problematic docstrings in `pandas.DeltaTableDataSet` causing Read the Docs builds on Kedro to fail.

# Release 1.5.0

## Major features and improvements

* Added the following new datasets:

| Type                       | Description                          | Location                |
| -------------------------- |--------------------------------------|-------------------------|
| `pandas.DeltaTableDataSet` | A dataset to work with delta tables. | `kedro_datasets.pandas` |

* Implemented lazy loading of dataset subpackages and classes.
    * Suppose that SQLAlchemy, a Python SQL toolkit, is installed in your Python environment. With this change, the SQLAlchemy library will not be loaded (for `pandas.SQLQueryDataSet` or `pandas.SQLTableDataSet`) if you load a different pandas dataset (e.g. `pandas.CSVDataSet`).
* Added automatic inference of file format for `pillow.ImageDataSet` to be passed to `save()`.

## Bug fixes and other changes
* Improved error messages for missing dataset dependencies.
    * Suppose that SQLAlchemy, a Python SQL toolkit, is not installed in your Python environment. Previously, `from kedro_datasets.pandas import SQLQueryDataSet` or `from kedro_datasets.pandas import SQLTableDataSet` would result in `ImportError: cannot import name 'SQLTableDataSet' from 'kedro_datasets.pandas'`. Now, the same imports raise the more helpful and intuitive `ModuleNotFoundError: No module named 'sqlalchemy'`.

## Community contributions
Many thanks to the following Kedroids for contributing PRs to this release:

* [Daniel-Falk](https://github.com/daniel-falk)
* [afaqueahmad7117](https://github.com/afaqueahmad7117)
* [everdark](https://github.com/everdark)

# Release 1.4.2
## Bug fixes and other changes
* Fixed documentations of `GeoJSONDataSet` and `SparkStreamingDataSet`.
* Fixed problematic docstrings causing Read the Docs builds on Kedro to fail.

# Release 1.4.1:

## Bug fixes and other changes
* Fixed missing `pickle.PickleDataSet` extras in `setup.py`.

# Release 1.4.0:

## Major features and improvements

* Added the following new datasets:

| Type                          | Description                                         | Location               |
|-------------------------------|-----------------------------------------------------|------------------------|
| `spark.SparkStreamingDataSet` | A dataset to work with PySpark Streaming DataFrame. | `kedro_datasets.spark` |

## Bug fixes and other changes
* Fixed problematic docstrings of `APIDataSet`.

# Release 1.3.0:

## Major features and improvements

* Added the following new datasets:

| Type                             | Description                                             | Location                    |
|----------------------------------|---------------------------------------------------------|-----------------------------|
| `databricks.ManagedTableDataSet` | A dataset to access managed delta tables in Databricks. | `kedro_datasets.databricks` |

* Added pandas 2.0 support.
* Added SQLAlchemy 2.0 support (and dropped support for versions below 1.4).
* Added a save method to `APIDataSet`.
* Reduced constructor arguments for `APIDataSet` by replacing most arguments with a single constructor argument `load_args`. This makes it more consistent with other Kedro DataSets and the underlying `requests` API, and automatically enables the full configuration domain: stream, certificates, proxies, and more.
* Relaxed Kedro version pin to `>=0.16`.
* Added `metadata` attribute to all existing datasets. This is ignored by Kedro, but may be consumed by users or external plugins.

## Bug fixes and other changes
* Relaxed `delta-spark` upper bound to allow compatibility with Spark 3.1.x and 3.2.x.
* Upgraded required `polars` version to 0.17.
* Renamed `TensorFlowModelDataset` to `TensorFlowModelDataSet` to be consistent with all other plugins in Kedro-Datasets.

## Community contributions
Many thanks to the following Kedroids for contributing PRs to this release:

* [BrianCechmanek](https://github.com/BrianCechmanek)
* [McDonnellJoseph](https://github.com/McDonnellJoseph)
* [Danny Farah](https://github.com/dannyrfar)

# Release 1.2.0:

## Major features and improvements
* Added `fsspec` resolution in `SparkDataSet` to support more filesystems.
* Added the `_preview` method to the Pandas `ExcelDataSet` and `CSVDataSet` classes.

## Bug fixes and other changes
* Fixed a docstring in the Pandas `SQLQueryDataSet` as part of the Sphinx revamp on Kedro.

# Release 1.1.1:

## Bug fixes and other changes

* Fixed problematic docstrings causing Read the Docs builds on Kedro to fail.

# Release 1.1.0:

## Major features and improvements

* Added the following new datasets:

| Type                             | Description                                                                                                           | Location                   |
| -------------------------------- | --------------------------------------------------------------------------------------------------------------------- | -------------------------- |
| `polars.CSVDataSet`              | A `CSVDataSet` backed by [polars](https://www.pola.rs/), a lighting fast dataframe package built entirely using Rust. | `kedro_datasets.polars`    |
| `snowflake.SnowparkTableDataSet` | Work with [Snowpark](https://www.snowflake.com/en/data-cloud/snowpark/) DataFrames from tables in Snowflake.          | `kedro_datasets.snowflake` |

## Bug fixes and other changes
* Add `mssql` backend to the `SQLQueryDataSet` DataSet using `pyodbc` library.
* Added a warning when the user tries to use `SparkDataSet` on Databricks without specifying a file path with the `/dbfs/` prefix.

# Release 1.0.2:

## Bug fixes and other changes
* Change reference to `kedro.pipeline.Pipeline` object throughout test suite with `kedro.modular_pipeline.pipeline` factory.
* Relaxed PyArrow range in line with pandas.
* Fixed outdated links to the dill package documentation.

# Release 1.0.1:

## Bug fixes and other changes
* Fixed docstring formatting in `VideoDataSet` that was causing the documentation builds to fail.


# Release 1.0.0:

First official release of Kedro-Datasets.

Datasets are Kedro’s way of dealing with input and output in a data and machine-learning pipeline. [Kedro supports numerous datasets](https://kedro.readthedocs.io/en/stable/kedro.extras.datasets.html) out of the box to allow you to process different data formats including Pandas, Plotly, Spark and more.

The datasets have always been part of the core Kedro Framework project inside `kedro.extras`. In Kedro `0.19.0`, we will remove datasets from Kedro to reduce breaking changes associated with dataset dependencies. Instead, users will need to use the datasets from the `kedro-datasets` repository instead.

## Major features and improvements
* Changed `pandas.ParquetDataSet` to load data using pandas instead of parquet.

# Release 0.1.0:

The initial release of Kedro-Datasets.

## Thanks to our main contributors


We are also grateful to everyone who advised and supported us, filed issues or helped resolve them, asked and answered questions and were part of inspiring discussions.<|MERGE_RESOLUTION|>--- conflicted
+++ resolved
@@ -10,6 +10,7 @@
 | `langchain.OpenAIEmbeddingsDataset` | A dataset for loading a OpenAIEmbeddings langchain model. | `kedro_datasets_experimental.langchain` |
 | `langchain.ChatOpenAIDataset`       | A dataset for loading a ChatOpenAI langchain model.       | `kedro_datasets_experimental.langchain` |
 * Extended preview feature to `yaml.YAMLDataset`.
+* Added new `CSVDataset` to [dask](https://www.dask.org/) module.
 
 ## Community contributions
 
@@ -42,13 +43,7 @@
 ```bash
 pip install kedro-datasets[pandas-parquetdataset]
 ```
-<<<<<<< HEAD
-* Remove `setup.py` and move to `pyproject.toml` completely for `kedro-datasets`.
-* Added `NetCDFDataset` for loading and saving `*.nc` files.
-* Added new `CSVDataset` to [dask](https://www.dask.org/) module.
-=======
 * Removed `setup.py` and move to `pyproject.toml` completely for `kedro-datasets`.
->>>>>>> 8c15f03c
 
 ## Bug fixes and other changes
 * If using MSSQL, `load_args:params` will be typecasted as tuple.
