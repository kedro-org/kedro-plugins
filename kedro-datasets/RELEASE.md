--- conflicted
+++ resolved
@@ -15,21 +15,13 @@
 
 - Added the following new **experimental** datasets:
 
-<<<<<<< HEAD
-| Type                               | Description                                                 | Location                                |
-|------------------------------------|-------------------------------------------------------------|-----------------------------------------|
-| `langfuse.LangfuseTraceDataset`    | A dataset to provide Langfuse tracing clients and callbacks | `kedro_datasets_experimental.langfuse`  |
-| `langchain.LangChainPromptDataset` | Kedro dataset for loading LangChain prompts                 | `kedro_datasets_experimental.langchain` |
-| `pypdf.PDFDataset`                 | A dataset to read PDF files and extract text using pypdf    | `kedro_datasets_experimental.pypdf`     |
-| `opik.OpikPromptDataset`           | A dataset to provide Opik integration for handling prompts  | `kedro_datasets_experimental.opik`      |
-=======
 | Type                               | Description                                                     | Location                                |
 |------------------------------------|-----------------------------------------------------------------|-----------------------------------------|
 | `langfuse.LangfuseTraceDataset`    | Kedro dataset to provide Langfuse tracing clients and callbacks | `kedro_datasets_experimental.langfuse`  |
 | `langchain.LangChainPromptDataset` | Kedro dataset for loading LangChain prompts                     | `kedro_datasets_experimental.langchain` |
 | `pypdf.PDFDataset`                 | Kedro dataset to read PDF files and extract text using pypdf    | `kedro_datasets_experimental.pypdf`     |
 | `langfuse.LangfusePromptDataset`   | Kedro dataset for managing Langfuse prompts                     | `kedro_datasets_experimental.langfuse`  |
->>>>>>> 8f4bb12a
+| `opik.OpikPromptDataset`           | A dataset to provide Opik integration for handling prompts      | `kedro_datasets_experimental.opik`      |
 
 ## Bug fixes and other changes
 - Add HTMLPreview type.
