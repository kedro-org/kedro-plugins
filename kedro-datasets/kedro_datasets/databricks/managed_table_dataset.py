--- conflicted
+++ resolved
@@ -381,14 +381,8 @@
                 )
             else:
                 data = data.select(*cols)
-<<<<<<< HEAD
-        else:
-            if self._table.dataframe_type == "pandas":
-                data = _get_spark().createDataFrame(data)
-=======
         elif self._table.dataframe_type == "pandas":
-            data = self._get_spark().createDataFrame(data)
->>>>>>> ecb00f53
+            data = _get_spark().createDataFrame(data)
         if self._table.write_mode == "overwrite":
             self._save_overwrite(data)
         elif self._table.write_mode == "upsert":
