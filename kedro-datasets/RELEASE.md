--- conflicted
+++ resolved
@@ -21,11 +21,9 @@
 | `langchain.LangChainPromptDataset` | Kedro dataset for loading LangChain prompts                     | `kedro_datasets_experimental.langchain` |
 | `pypdf.PDFDataset`                 | Kedro dataset to read PDF files and extract text using pypdf    | `kedro_datasets_experimental.pypdf`     |
 | `langfuse.LangfusePromptDataset`   | Kedro dataset for managing Langfuse prompts                     | `kedro_datasets_experimental.langfuse`  |
-<<<<<<< HEAD
 | `opik.OpikPromptDataset`           | A dataset to provide Opik integration for handling prompts      | `kedro_datasets_experimental.opik`      |
-=======
 | `opik.OpikTraceDataset`            | Kedro dataset to provide Opik tracing clients and callbacks     | `kedro_datasets_experimental.opik`      |
->>>>>>> 409ef867
+
 
 ## Bug fixes and other changes
 - Add HTMLPreview type.
