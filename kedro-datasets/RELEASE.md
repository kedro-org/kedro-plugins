# Upcoming Release
## Major features and improvements
* Added support for Python 3.12.
* Normalised optional dependencies names for datasets to follow [PEP 685](https://peps.python.org/pep-0685/). The `.` characters have been replaced with `-` in the optional dependencies names. Note that this might be breaking for some users. For example, users should now install optional dependencies for `pandas.ParquetDataset` from `kedro-datasets` like this:
```bash
pip install kedro-datasets[pandas-parquetdataset]
```
* Removed `setup.py` and move to `pyproject.toml` completely for `kedro-datasets`.
* Added `NetCDFDataset` for loading and saving `*.nc` files.
<<<<<<< HEAD
* Added dataset to load/save with Ibis.
=======
* Remove support for `pandas < 2.0`.
* Remove support for `pyspark < 3.0`.
>>>>>>> 328ad40e

## Bug fixes and other changes
* If using MSSQL, `load_args:params` will be typecasted as tuple.
* Fixed bug with loading datasets from Hugging Face. Now allows passing parameters to the load_dataset function.
* Made `connection_args` argument optional when calling `create_connection()` in `sql_dataset.py`.

## Community contributions
Many thanks to the following Kedroids for contributing PRs to this release:
* [Riley Brady](https://github.com/riley-brady)
* [Andrew Cao](https://github.com/andrewcao1)
* [Eduardo Romero Lopez](https://github.com/eromerobilbomatica)
* [Jerome Asselin](https://github.com/jerome-asselin-buspatrol)

# Release 2.1.0
## Major features and improvements
* Added `MatlabDataset` which uses `scipy` to save and load `.mat` files.
* Extended preview feature for matplotlib, plotly and tracking datasets.
* Allowed additional parameters for sqlalchemy engine when using sql datasets.

## Bug fixes and other changes
* Removed Windows specific conditions in `pandas.HDFDataset` extra dependencies

## Community contributions
Many thanks to the following Kedroids for contributing PRs to this release:
* [Samuel Lee SJ](https://github.com/samuel-lee-sj)
* [Felipe Monroy](https://github.com/felipemonroy)
* [Manuel Spierenburg](https://github.com/mjspier)

# Release 2.0.0
## Major features and improvements
* Removed Dataset classes ending with "DataSet", use the "Dataset" spelling instead.
* Added Hugging Face datasets `huggingface.HFDataset` and `huggingface.HFTransformerPipelineDataset`.
* Removed support for Python 3.7 and 3.8.
* Added [databricks-connect>=13.0](https://docs.databricks.com/en/dev-tools/databricks-connect-ref.html) support for Spark- and Databricks-based datasets.
* Bumped `s3fs` to latest calendar-versioned release.
* `PartitionedDataset` and `IncrementalDataset` now both support versioning of the underlying dataset.

## Bug fixes and other changes
* Fixed bug with loading models saved with `TensorFlowModelDataset`.
* Made dataset parameters keyword-only.
* Corrected pandas-gbq as py311 dependency.

## Community contributions
Many thanks to the following Kedroids for contributing PRs to this release:
* [Edouard59](https://github.com/Edouard59)
* [Miguel Rodriguez Gutierrez](https://github.com/MigQ2)
* [felixscherz](https://github.com/felixscherz)
* [Onur Kuru](https://github.com/kuruonur1)

# Release 1.8.0
## Major features and improvements
* Moved `PartitionedDataSet` and `IncrementalDataSet` from the core Kedro repo to `kedro-datasets` and renamed to `PartitionedDataset` and `IncrementalDataset`.
* Added `polars.LazyPolarsDataset`, a `GenericDataSet` using [polars](https://www.pola.rs/)'s Lazy API.
* Renamed `polars.GenericDataSet` to `polars.EagerPolarsDataset` to better reflect the difference between the two dataset classes.
* Added a deprecation warning when using `polars.GenericDataSet` or `polars.GenericDataset` that these have been renamed to `polars.EagerPolarsDataset`
* Delayed backend connection for `pandas.SQLTableDataset`, `pandas.SQLQueryDataset`, and `snowflake.SnowparkTableDataset`. In practice, this means that a dataset's connection details aren't used (or validated) until the dataset is accessed. On the plus side, the cost of connection isn't incurred regardless of when or whether the dataset is used.

## Bug fixes and other changes
* Fixed erroneous warning when using an cloud protocol file path with SparkDataSet on Databricks.
* Updated `PickleDataset` to explicitly mention `cloudpickle` support.

## Community contributions
Many thanks to the following Kedroids for contributing PRs to this release:
* [PtrBld](https://github.com/PtrBld)
* [Alistair McKelvie](https://github.com/alamastor)
* [Felix Wittmann](https://github.com/hfwittmann)
* [Matthias Roels](https://github.com/MatthiasRoels)

# Release 1.7.1
## Bug fixes and other changes
* Pinned `tables` version on `kedro-datasets` for Python < 3.8.

## Upcoming deprecations for Kedro-Datasets 2.0.0
* Renamed dataset and error classes, in accordance with the [Kedro lexicon](https://github.com/kedro-org/kedro/wiki/Kedro-documentation-style-guide#kedro-lexicon). Dataset classes ending with "DataSet" are deprecated and will be removed in 2.0.0.

# Release 1.7.0:
## Major features and improvements
* Added `polars.GenericDataSet`, a `GenericDataSet` backed by [polars](https://www.pola.rs/), a lightning fast dataframe package built entirely using Rust.

## Bug fixes and other changes
* Fixed broken links in docstrings.
* Reverted PySpark pin to <4.0.

## Community contributions
Many thanks to the following Kedroids for contributing PRs to this release:
* [Walber Moreira](https://github.com/wmoreiraa)

# Release 1.6.0:

## Major features and improvements
* Added support for Python 3.11.

# Release 1.5.3:
## Bug fixes and other changes
* Made `databricks.ManagedTableDataSet` read-only by default.
    * The user needs to specify `write_mode` to allow `save` on the data set.
* Fixed an issue on `api.APIDataSet` where the sent data was doubly converted to json
  string (once by us and once by the `requests` library).
* Fixed problematic `kedro-datasets` optional dependencies, revert to `setup.py`

## Community contributions
# Release 1.5.2:

## Bug fixes and other changes
* Fixed problematic `kedro-datasets` optional dependencies.

# Release 1.5.1:

## Bug fixes and other changes
* Fixed problematic docstrings in `pandas.DeltaTableDataSet` causing Read the Docs builds on Kedro to fail.

# Release 1.5.0

## Major features and improvements
* Implemented lazy loading of dataset subpackages and classes.
    * Suppose that SQLAlchemy, a Python SQL toolkit, is installed in your Python environment. With this change, the SQLAlchemy library will not be loaded (for `pandas.SQLQueryDataSet` or `pandas.SQLTableDataSet`) if you load a different pandas dataset (e.g. `pandas.CSVDataSet`).
* Added automatic inference of file format for `pillow.ImageDataSet` to be passed to `save()`.
* Added `pandas.DeltaTableDataSet`.

## Bug fixes and other changes
* Improved error messages for missing dataset dependencies.
    * Suppose that SQLAlchemy, a Python SQL toolkit, is not installed in your Python environment. Previously, `from kedro_datasets.pandas import SQLQueryDataSet` or `from kedro_datasets.pandas import SQLTableDataSet` would result in `ImportError: cannot import name 'SQLTableDataSet' from 'kedro_datasets.pandas'`. Now, the same imports raise the more helpful and intuitive `ModuleNotFoundError: No module named 'sqlalchemy'`.

## Community contributions
Many thanks to the following Kedroids for contributing PRs to this release:

* [Daniel-Falk](https://github.com/daniel-falk)
* [afaqueahmad7117](https://github.com/afaqueahmad7117)
* [everdark](https://github.com/everdark)

# Release 1.4.2
## Bug fixes and other changes
* Fixed documentations of `GeoJSONDataSet` and `SparkStreamingDataSet`.
* Fixed problematic docstrings causing Read the Docs builds on Kedro to fail.

# Release 1.4.1:

## Bug fixes and other changes
* Fixed missing `pickle.PickleDataSet` extras in `setup.py`.

# Release 1.4.0:

## Major features and improvements
* Added `SparkStreamingDataSet`.

## Bug fixes and other changes
* Fixed problematic docstrings of `APIDataSet`.

# Release 1.3.0:

## Major features and improvements
* Added pandas 2.0 support.
* Added SQLAlchemy 2.0 support (and dropped support for versions below 1.4).
* Added a save method to `APIDataSet`.
* Reduced constructor arguments for `APIDataSet` by replacing most arguments with a single constructor argument `load_args`. This makes it more consistent with other Kedro DataSets and the underlying `requests` API, and automatically enables the full configuration domain: stream, certificates, proxies, and more.
* Relaxed Kedro version pin to `>=0.16`.
* Added `metadata` attribute to all existing datasets. This is ignored by Kedro, but may be consumed by users or external plugins.
* Added `ManagedTableDataSet` for managed delta tables on Databricks.

## Bug fixes and other changes
* Relaxed `delta-spark` upper bound to allow compatibility with Spark 3.1.x and 3.2.x.
* Upgraded required `polars` version to 0.17.
* Renamed `TensorFlowModelDataset` to `TensorFlowModelDataSet` to be consistent with all other plugins in Kedro-Datasets.

## Community contributions
Many thanks to the following Kedroids for contributing PRs to this release:

* [BrianCechmanek](https://github.com/BrianCechmanek)
* [McDonnellJoseph](https://github.com/McDonnellJoseph)
* [Danny Farah](https://github.com/dannyrfar)

# Release 1.2.0:

## Major features and improvements
* Added `fsspec` resolution in `SparkDataSet` to support more filesystems.
* Added the `_preview` method to the Pandas `ExcelDataSet` and `CSVDataSet` classes.

## Bug fixes and other changes
* Fixed a docstring in the Pandas `SQLQueryDataSet` as part of the Sphinx revamp on Kedro.

# Release 1.1.1:

## Bug fixes and other changes

* Fixed problematic docstrings causing Read the Docs builds on Kedro to fail.

# Release 1.1.0:

## Major features and improvements

* Added the following new datasets:

| Type                             | Description                                                                                                           | Location                   |
| -------------------------------- | --------------------------------------------------------------------------------------------------------------------- | -------------------------- |
| `polars.CSVDataSet`              | A `CSVDataSet` backed by [polars](https://www.pola.rs/), a lighting fast dataframe package built entirely using Rust. | `kedro_datasets.polars`    |
| `snowflake.SnowparkTableDataSet` | Work with [Snowpark](https://www.snowflake.com/en/data-cloud/snowpark/) DataFrames from tables in Snowflake.          | `kedro_datasets.snowflake` |

## Bug fixes and other changes
* Add `mssql` backend to the `SQLQueryDataSet` DataSet using `pyodbc` library.
* Added a warning when the user tries to use `SparkDataSet` on Databricks without specifying a file path with the `/dbfs/` prefix.

# Release 1.0.2:

## Bug fixes and other changes
* Change reference to `kedro.pipeline.Pipeline` object throughout test suite with `kedro.modular_pipeline.pipeline` factory.
* Relaxed PyArrow range in line with pandas.
* Fixed outdated links to the dill package documentation.

# Release 1.0.1:

## Bug fixes and other changes
* Fixed docstring formatting in `VideoDataSet` that was causing the documentation builds to fail.


# Release 1.0.0:

First official release of Kedro-Datasets.

Datasets are Kedro’s way of dealing with input and output in a data and machine-learning pipeline. [Kedro supports numerous datasets](https://kedro.readthedocs.io/en/stable/kedro.extras.datasets.html) out of the box to allow you to process different data formats including Pandas, Plotly, Spark and more.

The datasets have always been part of the core Kedro Framework project inside `kedro.extras`. In Kedro `0.19.0`, we will remove datasets from Kedro to reduce breaking changes associated with dataset dependencies. Instead, users will need to use the datasets from the `kedro-datasets` repository instead.

## Major features and improvements
* Changed `pandas.ParquetDataSet` to load data using pandas instead of parquet.

# Release 0.1.0:

The initial release of Kedro-Datasets.

## Thanks to our main contributors


We are also grateful to everyone who advised and supported us, filed issues or helped resolve them, asked and answered questions and were part of inspiring discussions.<|MERGE_RESOLUTION|>--- conflicted
+++ resolved
@@ -7,12 +7,9 @@
 ```
 * Removed `setup.py` and move to `pyproject.toml` completely for `kedro-datasets`.
 * Added `NetCDFDataset` for loading and saving `*.nc` files.
-<<<<<<< HEAD
 * Added dataset to load/save with Ibis.
-=======
 * Remove support for `pandas < 2.0`.
 * Remove support for `pyspark < 3.0`.
->>>>>>> 328ad40e
 
 ## Bug fixes and other changes
 * If using MSSQL, `load_args:params` will be typecasted as tuple.
