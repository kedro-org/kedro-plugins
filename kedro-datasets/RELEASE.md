# Upcoming Release 6.0.0

## Major features and improvements
<<<<<<< HEAD
- Added support for Python 3.13
- Added functionality to save Pandas DataFrame directly to Snowflake, facilitating seemless `.csv` ingestion
- Added Python 3.9, 3.10 and 3.11 support for SnowflakeTableDataset
=======

- Added functionality to save pandas DataFrames directly to Snowflake, facilitating seamless `.csv` ingestion.
- Added Python 3.9, 3.10 and 3.11 support for `snowflake.SnowflakeTableDataset`.
- Enabled connection sharing between `ibis.FileDataset` and `ibis.TableDataset` instances, thereby allowing nodes to save data loaded by one to the other (as long as they share the same connection configuration).
>>>>>>> 7baa8266
- Added the following new **experimental** datasets:

| Type                              | Description                                                                | Location                                  |
| --------------------------------- | -------------------------------------------------------------------------- | ----------------------------------------- |
| `databricks.ExternalTableDataset` | A dataset for accessing external tables in Databricks.                     | `kedro_datasets_experimental.databricks`  |
| `safetensors.SafetensorsDataset`  | A dataset for securely saving and loading files in the SafeTensors format. | `kedro_datasets_experimental.safetensors` |

## Bug fixes and other changes

- Implemented Snowflake's [local testing framework](https://docs.snowflake.com/en/developer-guide/snowpark/python/testing-locally) for testing purposes.
- Improved the dependency management for Spark-based datasets by refactoring the Spark and Databricks utility functions used across the datasets.
- Added deprecation warning for `tracking.MetricsDataset` and `tracking.JSONDataset`.

## Breaking Changes

- Demoted `video.VideoDataset` from core to experimental dataset.

## Community contributions

Many thanks to the following Kedroids for contributing PRs to this release:

- [Thomas d'Hooghe](https://github.com/tdhooghe)
- [Minura Punchihewa](https://github.com/MinuraPunchihewa)

# Release 5.1.0

## Major features and improvements

- Added the following new core datasets:

| Type               | Description                                                   | Location              |
| ------------------ | ------------------------------------------------------------- | --------------------- |
| `ibis.FileDataset` | A dataset for loading and saving files using Ibis's backends. | `kedro_datasets.ibis` |

## Bug fixes and other changes

- Changed Ibis datasets to connect to an in-memory DuckDB database if connection configuration is not provided.

# Release 5.0.0

## Major features and improvements

- Removed support for Python 3.9.
- Added the following new **experimental** datasets:

| Type                          | Description                                                     | Location                              |
| ----------------------------- | --------------------------------------------------------------- | ------------------------------------- |
| `pytorch.PyTorchDataset`      | A dataset for securely saving and loading PyTorch models.       | `kedro_datasets_experimental.pytorch` |
| `prophet.ProphetModelDataset` | A dataset for Meta's Prophet model for time series forecasting. | `kedro_datasets_experimental.prophet` |

- Added the following new core datasets:

| Type                 | Description                                     | Location                |
| -------------------- | ----------------------------------------------- | ----------------------- |
| `plotly.HTMLDataset` | A dataset for saving a `plotly` figure as HTML. | `kedro_datasets.plotly` |

## Bug fixes and other changes

- Refactored all datasets to set `fs_args` defaults in the same way as `load_args` and `save_args` and not have hardcoded values in the save methods.
- Fixed bug related to loading/saving models from/to remote storage using `TensorFlowModelDataset`.
- Fixed deprecated load and save approaches of `GBQTableDataset` and `GBQQueryDataset` by invoking save and load directly over `pandas-gbq` lib.
- Fixed incorrect `pandas` optional dependency.

## Breaking Changes

- Exposed `load` and `save` publicly for each dataset. This requires Kedro version 0.19.7 or higher.
- Replaced the `geopandas.GeoJSONDataset` with `geopandas.GenericDataset` to support parquet and feather file formats.

## Community contributions

Many thanks to the following Kedroids for contributing PRs to this release:

- [Brandon Meek](https://github.com/bpmeek)
- [yury-fedotov](https://github.com/yury-fedotov)
- [gitgud5000](https://github.com/gitgud5000)
- [janickspirig](https://github.com/janickspirig)
- [Galen Seilis](https://github.com/galenseilis)
- [Mariusz Wojakowski](https://github.com/mariusz89016)
- [harm-matthias-harms](https://github.com/harm-matthias-harms)
- [Felix Scherz](https://github.com/felixscherz)

# Release 4.1.0

## Major features and improvements

- Improved `partitions.PartitionedDataset` representation when printing.

## Bug fixes and other changes

- Updated `ibis.TableDataset` to make sure credentials are not printed in interactive environment.

## Breaking Changes

## Community contributions

# Release 4.0.0

## Major features and improvements

- Added the following new **experimental** datasets:

| Type                                | Description                                               | Location                                |
| ----------------------------------- | --------------------------------------------------------- | --------------------------------------- |
| `langchain.ChatAnthropicDataset`    | A dataset for loading a ChatAnthropic langchain model.    | `kedro_datasets_experimental.langchain` |
| `langchain.ChatCohereDataset`       | A dataset for loading a ChatCohere langchain model.       | `kedro_datasets_experimental.langchain` |
| `langchain.OpenAIEmbeddingsDataset` | A dataset for loading a OpenAIEmbeddings langchain model. | `kedro_datasets_experimental.langchain` |
| `langchain.ChatOpenAIDataset`       | A dataset for loading a ChatOpenAI langchain model.       | `kedro_datasets_experimental.langchain` |
| `rioxarray.GeoTIFFDataset`          | A dataset for loading and saving geotiff raster data      | `kedro_datasets_experimental.rioxarray` |
| `netcdf.NetCDFDataset`              | A dataset for loading and saving "\*.nc" files.           | `kedro_datasets_experimental.netcdf`    |

- Added the following new core datasets:

| Type              | Description                                    | Location              |
| ----------------- | ---------------------------------------------- | --------------------- |
| `dask.CSVDataset` | A dataset for loading a CSV files using `dask` | `kedro_datasets.dask` |

- Extended preview feature to `yaml.YAMLDataset`.

## Bug fixes and other changes

- Added `metadata` parameter for a few datasets

## Breaking Changes

- `netcdf.NetCDFDataset` moved from `kedro_datasets` to `kedro_datasets_experimental`.

## Community contributions

Many thanks to the following Kedroids for contributing PRs to this release:

- [Ian Whalen](https://github.com/ianwhale)
- [Charles Guan](https://github.com/charlesbmi)
- [Thomas Gölles](https://github.com/tgoelles)
- [Lukas Innig](https://github.com/derluke)
- [Michael Sexton](https://github.com/michaelsexton)
- [michal-mmm](https://github.com/michal-mmm)

# Release 3.0.1

## Bug fixes and other changes

- Removed arbitrary upper bound for `s3fs`.
- Added support for NetCDF4 via `engine="netcdf4"` and `engine="h5netcdf"` to `netcdf.NetCDFDataset`.

## Community contributions

Many thanks to the following Kedroids for contributing PRs to this release:

- [Charles Guan](https://github.com/charlesbmi)

# Release 3.0.0

## Major features and improvements

- Added the following new datasets:

| Type                   | Description                                             | Location                |
| ---------------------- | ------------------------------------------------------- | ----------------------- |
| `netcdf.NetCDFDataset` | A dataset for loading and saving `*.nc` files.          | `kedro_datasets.netcdf` |
| `ibis.TableDataset`    | A dataset for loading and saving using Ibis's backends. | `kedro_datasets.ibis`   |

- Added support for Python 3.12.
- Normalised optional dependencies names for datasets to follow [PEP 685](https://peps.python.org/pep-0685/). The `.` characters have been replaced with `-` in the optional dependencies names. Note that this might be breaking for some users. For example, users should now install optional dependencies for `pandas.ParquetDataset` from `kedro-datasets` like this:

```bash
pip install kedro-datasets[pandas-parquetdataset]
```

- Removed `setup.py` and move to `pyproject.toml` completely for `kedro-datasets`.

## Bug fixes and other changes

- If using MSSQL, `load_args:params` will be typecasted as tuple.
- Fixed bug with loading datasets from Hugging Face. Now allows passing parameters to the load_dataset function.
- Made `connection_args` argument optional when calling `create_connection()` in `sql_dataset.py`.

## Community contributions

Many thanks to the following Kedroids for contributing PRs to this release:

- [Riley Brady](https://github.com/riley-brady)
- [Andrew Cao](https://github.com/andrewcao1)
- [Eduardo Romero Lopez](https://github.com/eromerobilbomatica)
- [Jerome Asselin](https://github.com/jerome-asselin-buspatrol)

# Release 2.1.0

## Major features and improvements

- Added the following new datasets:

| Type                   | Description                                                 | Location                |
| ---------------------- | ----------------------------------------------------------- | ----------------------- |
| `matlab.MatlabDataset` | A dataset which uses `scipy` to save and load `.mat` files. | `kedro_datasets.matlab` |

- Extended preview feature for matplotlib, plotly and tracking datasets.
- Allowed additional parameters for sqlalchemy engine when using sql datasets.

## Bug fixes and other changes

- Removed Windows specific conditions in `pandas.HDFDataset` extra dependencies

## Community contributions

Many thanks to the following Kedroids for contributing PRs to this release:

- [Samuel Lee SJ](https://github.com/samuel-lee-sj)
- [Felipe Monroy](https://github.com/felipemonroy)
- [Manuel Spierenburg](https://github.com/mjspier)

# Release 2.0.0

## Major features and improvements

- Added the following new datasets:

| Type                                       | Description                                                                                                                     | Location                     |
| ------------------------------------------ | ------------------------------------------------------------------------------------------------------------------------------- | ---------------------------- |
| `huggingface.HFDataset`                    | A dataset to load Hugging Face datasets using the [datasets](https://pypi.org/project/datasets) library.                        | `kedro_datasets.huggingface` |
| `huggingface.HFTransformerPipelineDataset` | A dataset to load pretrained Hugging Face transformers using the [transformers](https://pypi.org/project/transformers) library. | `kedro_datasets.huggingface` |

- Removed Dataset classes ending with "DataSet", use the "Dataset" spelling instead.
- Removed support for Python 3.7 and 3.8.
- Added [databricks-connect>=13.0](https://docs.databricks.com/en/dev-tools/databricks-connect-ref.html) support for Spark- and Databricks-based datasets.
- Bumped `s3fs` to latest calendar-versioned release.
- `PartitionedDataset` and `IncrementalDataset` now both support versioning of the underlying dataset.

## Bug fixes and other changes

- Fixed bug with loading models saved with `TensorFlowModelDataset`.
- Made dataset parameters keyword-only.
- Corrected pandas-gbq as py311 dependency.

## Community contributions

Many thanks to the following Kedroids for contributing PRs to this release:

- [Edouard59](https://github.com/Edouard59)
- [Miguel Rodriguez Gutierrez](https://github.com/MigQ2)
- [felixscherz](https://github.com/felixscherz)
- [Onur Kuru](https://github.com/kuruonur1)

# Release 1.8.0

## Major features and improvements

- Added the following new datasets:

| Type                       | Description                                                            | Location                |
| -------------------------- | ---------------------------------------------------------------------- | ----------------------- |
| `polars.LazyPolarsDataset` | A `LazyPolarsDataset` using [polars](https://www.pola.rs/)'s Lazy API. | `kedro_datasets.polars` |

- Moved `PartitionedDataSet` and `IncrementalDataSet` from the core Kedro repo to `kedro-datasets` and renamed to `PartitionedDataset` and `IncrementalDataset`.
- Renamed `polars.GenericDataSet` to `polars.EagerPolarsDataset` to better reflect the difference between the two dataset classes.
- Added a deprecation warning when using `polars.GenericDataSet` or `polars.GenericDataset` that these have been renamed to `polars.EagerPolarsDataset`
- Delayed backend connection for `pandas.SQLTableDataset`, `pandas.SQLQueryDataset`, and `snowflake.SnowparkTableDataset`. In practice, this means that a dataset's connection details aren't used (or validated) until the dataset is accessed. On the plus side, the cost of connection isn't incurred regardless of when or whether the dataset is used.

## Bug fixes and other changes

- Fixed erroneous warning when using an cloud protocol file path with SparkDataSet on Databricks.
- Updated `PickleDataset` to explicitly mention `cloudpickle` support.

## Community contributions

Many thanks to the following Kedroids for contributing PRs to this release:

- [PtrBld](https://github.com/PtrBld)
- [Alistair McKelvie](https://github.com/alamastor)
- [Felix Wittmann](https://github.com/hfwittmann)
- [Matthias Roels](https://github.com/MatthiasRoels)

# Release 1.7.1

## Bug fixes and other changes

- Pinned `tables` version on `kedro-datasets` for Python < 3.8.

## Upcoming deprecations for Kedro-Datasets 2.0.0

- Renamed dataset and error classes, in accordance with the [Kedro lexicon](https://github.com/kedro-org/kedro/wiki/Kedro-documentation-style-guide#kedro-lexicon). Dataset classes ending with "DataSet" are deprecated and will be removed in 2.0.0.

# Release 1.7.0:

## Major features and improvements

- Added the following new datasets:

| Type                    | Description                                                                                                                | Location                |
| ----------------------- | -------------------------------------------------------------------------------------------------------------------------- | ----------------------- |
| `polars.GenericDataSet` | A `GenericDataSet` backed by [polars](https://www.pola.rs/), a lightning fast dataframe package built entirely using Rust. | `kedro_datasets.polars` |

## Bug fixes and other changes

- Fixed broken links in docstrings.
- Reverted PySpark pin to <4.0.

## Community contributions

Many thanks to the following Kedroids for contributing PRs to this release:

- [Walber Moreira](https://github.com/wmoreiraa)

# Release 1.6.0:

## Major features and improvements

- Added support for Python 3.11.

# Release 1.5.3:

## Bug fixes and other changes

- Made `databricks.ManagedTableDataSet` read-only by default.
  - The user needs to specify `write_mode` to allow `save` on the data set.
- Fixed an issue on `api.APIDataSet` where the sent data was doubly converted to json
  string (once by us and once by the `requests` library).
- Fixed problematic `kedro-datasets` optional dependencies, revert to `setup.py`

## Community contributions

# Release 1.5.2:

## Bug fixes and other changes

- Fixed problematic `kedro-datasets` optional dependencies.

# Release 1.5.1:

## Bug fixes and other changes

- Fixed problematic docstrings in `pandas.DeltaTableDataSet` causing Read the Docs builds on Kedro to fail.

# Release 1.5.0

## Major features and improvements

- Added the following new datasets:

| Type                       | Description                          | Location                |
| -------------------------- | ------------------------------------ | ----------------------- |
| `pandas.DeltaTableDataSet` | A dataset to work with delta tables. | `kedro_datasets.pandas` |

- Implemented lazy loading of dataset subpackages and classes.
  - Suppose that SQLAlchemy, a Python SQL toolkit, is installed in your Python environment. With this change, the SQLAlchemy library will not be loaded (for `pandas.SQLQueryDataSet` or `pandas.SQLTableDataSet`) if you load a different pandas dataset (e.g. `pandas.CSVDataSet`).
- Added automatic inference of file format for `pillow.ImageDataSet` to be passed to `save()`.

## Bug fixes and other changes

- Improved error messages for missing dataset dependencies.
  - Suppose that SQLAlchemy, a Python SQL toolkit, is not installed in your Python environment. Previously, `from kedro_datasets.pandas import SQLQueryDataSet` or `from kedro_datasets.pandas import SQLTableDataSet` would result in `ImportError: cannot import name 'SQLTableDataSet' from 'kedro_datasets.pandas'`. Now, the same imports raise the more helpful and intuitive `ModuleNotFoundError: No module named 'sqlalchemy'`.

## Community contributions

Many thanks to the following Kedroids for contributing PRs to this release:

- [Daniel-Falk](https://github.com/daniel-falk)
- [afaqueahmad7117](https://github.com/afaqueahmad7117)
- [everdark](https://github.com/everdark)

# Release 1.4.2

## Bug fixes and other changes

- Fixed documentations of `GeoJSONDataSet` and `SparkStreamingDataSet`.
- Fixed problematic docstrings causing Read the Docs builds on Kedro to fail.

# Release 1.4.1:

## Bug fixes and other changes

- Fixed missing `pickle.PickleDataSet` extras in `setup.py`.

# Release 1.4.0:

## Major features and improvements

- Added the following new datasets:

| Type                          | Description                                         | Location               |
| ----------------------------- | --------------------------------------------------- | ---------------------- |
| `spark.SparkStreamingDataSet` | A dataset to work with PySpark Streaming DataFrame. | `kedro_datasets.spark` |

## Bug fixes and other changes

- Fixed problematic docstrings of `APIDataSet`.

# Release 1.3.0:

## Major features and improvements

- Added the following new datasets:

| Type                             | Description                                             | Location                    |
| -------------------------------- | ------------------------------------------------------- | --------------------------- |
| `databricks.ManagedTableDataSet` | A dataset to access managed delta tables in Databricks. | `kedro_datasets.databricks` |

- Added pandas 2.0 support.
- Added SQLAlchemy 2.0 support (and dropped support for versions below 1.4).
- Added a save method to `APIDataSet`.
- Reduced constructor arguments for `APIDataSet` by replacing most arguments with a single constructor argument `load_args`. This makes it more consistent with other Kedro DataSets and the underlying `requests` API, and automatically enables the full configuration domain: stream, certificates, proxies, and more.
- Relaxed Kedro version pin to `>=0.16`.
- Added `metadata` attribute to all existing datasets. This is ignored by Kedro, but may be consumed by users or external plugins.

## Bug fixes and other changes

- Relaxed `delta-spark` upper bound to allow compatibility with Spark 3.1.x and 3.2.x.
- Upgraded required `polars` version to 0.17.
- Renamed `TensorFlowModelDataset` to `TensorFlowModelDataSet` to be consistent with all other plugins in Kedro-Datasets.

## Community contributions

Many thanks to the following Kedroids for contributing PRs to this release:

- [BrianCechmanek](https://github.com/BrianCechmanek)
- [McDonnellJoseph](https://github.com/McDonnellJoseph)
- [Danny Farah](https://github.com/dannyrfar)

# Release 1.2.0:

## Major features and improvements

- Added `fsspec` resolution in `SparkDataSet` to support more filesystems.
- Added the `_preview` method to the Pandas `ExcelDataSet` and `CSVDataSet` classes.

## Bug fixes and other changes

- Fixed a docstring in the Pandas `SQLQueryDataSet` as part of the Sphinx revamp on Kedro.

# Release 1.1.1:

## Bug fixes and other changes

- Fixed problematic docstrings causing Read the Docs builds on Kedro to fail.

# Release 1.1.0:

## Major features and improvements

- Added the following new datasets:

| Type                             | Description                                                                                                           | Location                   |
| -------------------------------- | --------------------------------------------------------------------------------------------------------------------- | -------------------------- |
| `polars.CSVDataSet`              | A `CSVDataSet` backed by [polars](https://www.pola.rs/), a lighting fast dataframe package built entirely using Rust. | `kedro_datasets.polars`    |
| `snowflake.SnowparkTableDataSet` | Work with [Snowpark](https://www.snowflake.com/en/data-cloud/snowpark/) DataFrames from tables in Snowflake.          | `kedro_datasets.snowflake` |

## Bug fixes and other changes

- Add `mssql` backend to the `SQLQueryDataSet` DataSet using `pyodbc` library.
- Added a warning when the user tries to use `SparkDataSet` on Databricks without specifying a file path with the `/dbfs/` prefix.

# Release 1.0.2:

## Bug fixes and other changes

- Change reference to `kedro.pipeline.Pipeline` object throughout test suite with `kedro.modular_pipeline.pipeline` factory.
- Relaxed PyArrow range in line with pandas.
- Fixed outdated links to the dill package documentation.

# Release 1.0.1:

## Bug fixes and other changes

- Fixed docstring formatting in `VideoDataSet` that was causing the documentation builds to fail.

# Release 1.0.0:

First official release of Kedro-Datasets.

Datasets are Kedro’s way of dealing with input and output in a data and machine-learning pipeline. [Kedro supports numerous datasets](https://kedro.readthedocs.io/en/stable/kedro.extras.datasets.html) out of the box to allow you to process different data formats including Pandas, Plotly, Spark and more.

The datasets have always been part of the core Kedro Framework project inside `kedro.extras`. In Kedro `0.19.0`, we will remove datasets from Kedro to reduce breaking changes associated with dataset dependencies. Instead, users will need to use the datasets from the `kedro-datasets` repository instead.

## Major features and improvements

- Changed `pandas.ParquetDataSet` to load data using pandas instead of parquet.

# Release 0.1.0:

The initial release of Kedro-Datasets.

## Thanks to our main contributors

We are also grateful to everyone who advised and supported us, filed issues or helped resolve them, asked and answered questions and were part of inspiring discussions.<|MERGE_RESOLUTION|>--- conflicted
+++ resolved
@@ -1,16 +1,11 @@
 # Upcoming Release 6.0.0
 
 ## Major features and improvements
-<<<<<<< HEAD
+
 - Added support for Python 3.13
-- Added functionality to save Pandas DataFrame directly to Snowflake, facilitating seemless `.csv` ingestion
-- Added Python 3.9, 3.10 and 3.11 support for SnowflakeTableDataset
-=======
-
 - Added functionality to save pandas DataFrames directly to Snowflake, facilitating seamless `.csv` ingestion.
 - Added Python 3.9, 3.10 and 3.11 support for `snowflake.SnowflakeTableDataset`.
 - Enabled connection sharing between `ibis.FileDataset` and `ibis.TableDataset` instances, thereby allowing nodes to save data loaded by one to the other (as long as they share the same connection configuration).
->>>>>>> 7baa8266
 - Added the following new **experimental** datasets:
 
 | Type                              | Description                                                                | Location                                  |
