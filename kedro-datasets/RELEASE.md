# Upcoming Release
* Removed support for Python 3.7

## Major features and improvements
## Bug fixes and other changes
* Fixed bug with loading models saved with `TensorFlowModelDataset`.
## Community contributions
Many thanks to the following Kedroids for contributing PRs to this release:
* [Edouard59](https://github.com/Edouard59)

# Release 1.8.0
## Major features and improvements
* Moved `PartitionedDataSet` and `IncrementalDataSet` from the core Kedro repo to `kedro-datasets` and renamed to `PartitionedDataset` and `IncrementalDataset`.
<<<<<<< HEAD
* Added `NetCDFDataset` for loading and saving `*.nc` files.
=======
* Added `polars.LazyPolarsDataset`, a `GenericDataSet` using [polars](https://www.pola.rs/)'s Lazy API.
* Renamed `polars.GenericDataSet` to `polars.EagerPolarsDataset` to better reflect the difference between the two dataset classes.
* Added a deprecation warning when using `polars.GenericDataSet` or `polars.GenericDataset` that these have been renamed to `polars.EagerPolarsDataset`
* Delayed backend connection for `pandas.SQLTableDataset`, `pandas.SQLQueryDataset`, and `snowflake.SnowparkTableDataset`. In practice, this means that a dataset's connection details aren't used (or validated) until the dataset is accessed. On the plus side, the cost of connection isn't incurred regardless of when or whether the dataset is used.
>>>>>>> 08214ad3

## Bug fixes and other changes
* Fix erroneous warning when using an cloud protocol file path with SparkDataSet on Databricks.
* Updated `PickleDataset` to explicitly mention `cloudpickle` support.

## Community contributions
Many thanks to the following Kedroids for contributing PRs to this release:
* [PtrBld](https://github.com/PtrBld)
* [Alistair McKelvie](https://github.com/alamastor)
* [Felix Wittmann](https://github.com/hfwittmann)
* [Matthias Roels](https://github.com/MatthiasRoels)

# Release 1.7.1
## Bug fixes and other changes
* Pin `tables` version on `kedro-datasets` for Python < 3.8.

## Upcoming deprecations for Kedro-Datasets 2.0.0
* Renamed dataset and error classes, in accordance with the [Kedro lexicon](https://github.com/kedro-org/kedro/wiki/Kedro-documentation-style-guide#kedro-lexicon). Dataset classes ending with "DataSet" are deprecated and will be removed in 2.0.0.

# Release 1.7.0:
## Major features and improvements
* Added `polars.GenericDataSet`, a `GenericDataSet` backed by [polars](https://www.pola.rs/), a lightning fast dataframe package built entirely using Rust.

## Bug fixes and other changes
* Fixed broken links in docstrings.
* Reverted PySpark pin to <4.0.

## Community contributions
Many thanks to the following Kedroids for contributing PRs to this release:
* [Walber Moreira](https://github.com/wmoreiraa)

# Release 1.6.0:

## Major features and improvements
* Added support for Python 3.11.

# Release 1.5.3:
## Bug fixes and other changes
* Made `databricks.ManagedTableDataSet` read-only by default.
    * The user needs to specify `write_mode` to allow `save` on the data set.
* Fixed an issue on `api.APIDataSet` where the sent data was doubly converted to json
  string (once by us and once by the `requests` library).
* Fixed problematic `kedro-datasets` optional dependencies, revert to `setup.py`

## Community contributions
# Release 1.5.2:

## Bug fixes and other changes
* Fixed problematic `kedro-datasets` optional dependencies.

# Release 1.5.1:

## Bug fixes and other changes
* Fixed problematic docstrings in `pandas.DeltaTableDataSet` causing Read the Docs builds on Kedro to fail.

# Release 1.5.0

## Major features and improvements
* Implemented lazy loading of dataset subpackages and classes.
    * Suppose that SQLAlchemy, a Python SQL toolkit, is installed in your Python environment. With this change, the SQLAlchemy library will not be loaded (for `pandas.SQLQueryDataSet` or `pandas.SQLTableDataSet`) if you load a different pandas dataset (e.g. `pandas.CSVDataSet`).
* Added automatic inference of file format for `pillow.ImageDataSet` to be passed to `save()`.
* Added `pandas.DeltaTableDataSet`.

## Bug fixes and other changes
* Improved error messages for missing dataset dependencies.
    * Suppose that SQLAlchemy, a Python SQL toolkit, is not installed in your Python environment. Previously, `from kedro_datasets.pandas import SQLQueryDataSet` or `from kedro_datasets.pandas import SQLTableDataSet` would result in `ImportError: cannot import name 'SQLTableDataSet' from 'kedro_datasets.pandas'`. Now, the same imports raise the more helpful and intuitive `ModuleNotFoundError: No module named 'sqlalchemy'`.

## Community contributions
Many thanks to the following Kedroids for contributing PRs to this release:

* [Daniel-Falk](https://github.com/daniel-falk)
* [afaqueahmad7117](https://github.com/afaqueahmad7117)
* [everdark](https://github.com/everdark)

# Release 1.4.2
## Bug fixes and other changes
* Fixed documentations of `GeoJSONDataSet` and `SparkStreamingDataSet`.
* Fixed problematic docstrings causing Read the Docs builds on Kedro to fail.

# Release 1.4.1:

## Bug fixes and other changes
* Fixed missing `pickle.PickleDataSet` extras in `setup.py`.

# Release 1.4.0:

## Major features and improvements
* Added `SparkStreamingDataSet`.

## Bug fixes and other changes
* Fixed problematic docstrings of `APIDataSet`.

# Release 1.3.0:

## Major features and improvements
* Added pandas 2.0 support.
* Added SQLAlchemy 2.0 support (and dropped support for versions below 1.4).
* Added a save method to `APIDataSet`.
* Reduced constructor arguments for `APIDataSet` by replacing most arguments with a single constructor argument `load_args`. This makes it more consistent with other Kedro DataSets and the underlying `requests` API, and automatically enables the full configuration domain: stream, certificates, proxies, and more.
* Relaxed Kedro version pin to `>=0.16`.
* Added `metadata` attribute to all existing datasets. This is ignored by Kedro, but may be consumed by users or external plugins.
* Added `ManagedTableDataSet` for managed delta tables on Databricks.

## Bug fixes and other changes
* Relaxed `delta-spark` upper bound to allow compatibility with Spark 3.1.x and 3.2.x.
* Upgraded required `polars` version to 0.17.
* Renamed `TensorFlowModelDataset` to `TensorFlowModelDataSet` to be consistent with all other plugins in Kedro-Datasets.

## Community contributions
Many thanks to the following Kedroids for contributing PRs to this release:

* [BrianCechmanek](https://github.com/BrianCechmanek)
* [McDonnellJoseph](https://github.com/McDonnellJoseph)
* [Danny Farah](https://github.com/dannyrfar)

# Release 1.2.0:

## Major features and improvements
* Added `fsspec` resolution in `SparkDataSet` to support more filesystems.
* Added the `_preview` method to the Pandas `ExcelDataSet` and `CSVDataSet` classes.

## Bug fixes and other changes
* Fixed a docstring in the Pandas `SQLQueryDataSet` as part of the Sphinx revamp on Kedro.

# Release 1.1.1:

## Bug fixes and other changes

* Fixed problematic docstrings causing Read the Docs builds on Kedro to fail.

# Release 1.1.0:

## Major features and improvements

* Added the following new datasets:

| Type                             | Description                                                                                                           | Location                   |
| -------------------------------- | --------------------------------------------------------------------------------------------------------------------- | -------------------------- |
| `polars.CSVDataSet`              | A `CSVDataSet` backed by [polars](https://www.pola.rs/), a lighting fast dataframe package built entirely using Rust. | `kedro_datasets.polars`    |
| `snowflake.SnowparkTableDataSet` | Work with [Snowpark](https://www.snowflake.com/en/data-cloud/snowpark/) DataFrames from tables in Snowflake.          | `kedro_datasets.snowflake` |

## Bug fixes and other changes
* Add `mssql` backend to the `SQLQueryDataSet` DataSet using `pyodbc` library.
* Added a warning when the user tries to use `SparkDataSet` on Databricks without specifying a file path with the `/dbfs/` prefix.

# Release 1.0.2:

## Bug fixes and other changes
* Change reference to `kedro.pipeline.Pipeline` object throughout test suite with `kedro.modular_pipeline.pipeline` factory.
* Relaxed PyArrow range in line with pandas.
* Fixed outdated links to the dill package documentation.

# Release 1.0.1:

## Bug fixes and other changes
* Fixed docstring formatting in `VideoDataSet` that was causing the documentation builds to fail.


# Release 1.0.0:

First official release of Kedro-Datasets.

Datasets are Kedro’s way of dealing with input and output in a data and machine-learning pipeline. [Kedro supports numerous datasets](https://kedro.readthedocs.io/en/stable/kedro.extras.datasets.html) out of the box to allow you to process different data formats including Pandas, Plotly, Spark and more.

The datasets have always been part of the core Kedro Framework project inside `kedro.extras`. In Kedro `0.19.0`, we will remove datasets from Kedro to reduce breaking changes associated with dataset dependencies. Instead, users will need to use the datasets from the `kedro-datasets` repository instead.

## Major features and improvements
* Changed `pandas.ParquetDataSet` to load data using pandas instead of parquet.

# Release 0.1.0:

The initial release of Kedro-Datasets.

## Thanks to our main contributors


We are also grateful to everyone who advised and supported us, filed issues or helped resolve them, asked and answered questions and were part of inspiring discussions.<|MERGE_RESOLUTION|>--- conflicted
+++ resolved
@@ -4,6 +4,7 @@
 ## Major features and improvements
 ## Bug fixes and other changes
 * Fixed bug with loading models saved with `TensorFlowModelDataset`.
+* Added `NetCDFDataset` for loading and saving `*.nc` files.
 ## Community contributions
 Many thanks to the following Kedroids for contributing PRs to this release:
 * [Edouard59](https://github.com/Edouard59)
@@ -11,14 +12,10 @@
 # Release 1.8.0
 ## Major features and improvements
 * Moved `PartitionedDataSet` and `IncrementalDataSet` from the core Kedro repo to `kedro-datasets` and renamed to `PartitionedDataset` and `IncrementalDataset`.
-<<<<<<< HEAD
-* Added `NetCDFDataset` for loading and saving `*.nc` files.
-=======
 * Added `polars.LazyPolarsDataset`, a `GenericDataSet` using [polars](https://www.pola.rs/)'s Lazy API.
 * Renamed `polars.GenericDataSet` to `polars.EagerPolarsDataset` to better reflect the difference between the two dataset classes.
 * Added a deprecation warning when using `polars.GenericDataSet` or `polars.GenericDataset` that these have been renamed to `polars.EagerPolarsDataset`
 * Delayed backend connection for `pandas.SQLTableDataset`, `pandas.SQLQueryDataset`, and `snowflake.SnowparkTableDataset`. In practice, this means that a dataset's connection details aren't used (or validated) until the dataset is accessed. On the plus side, the cost of connection isn't incurred regardless of when or whether the dataset is used.
->>>>>>> 08214ad3
 
 ## Bug fixes and other changes
 * Fix erroneous warning when using an cloud protocol file path with SparkDataSet on Databricks.
