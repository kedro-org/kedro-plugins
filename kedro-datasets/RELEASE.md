# Upcoming Release
## Major features and improvements
* Moved `PartitionedDataSet` and `IncrementalDataSet` from the core Kedro repo to `kedro-datasets` and renamed to `PartitionedDataset` and `IncrementalDataset`.

## Bug fixes and other changes
<<<<<<< HEAD
* Fix erroneous warning when using an cloud protocol file path with SparkDataSet on Databricks.

=======
* Updated `PickleDataset` to explicitly mention `cloudpickle` support.
>>>>>>> 6d1fca47
## Upcoming deprecations for Kedro-Datasets 2.0.0
## Community contributions
Many thanks to the following Kedroids for contributing PRs to this release:
* [PtrBld](https://github.com/PtrBld)

## Community contributions
Many thanks to the following Kedroids for contributing PRs to this release:
* [Felix Wittmann](https://github.com/hfwittmann)

# Release 1.7.1
## Bug fixes and other changes
* Pin `tables` version on `kedro-datasets` for Python < 3.8.

## Upcoming deprecations for Kedro-Datasets 2.0.0
* Renamed dataset and error classes, in accordance with the [Kedro lexicon](https://github.com/kedro-org/kedro/wiki/Kedro-documentation-style-guide#kedro-lexicon). Dataset classes ending with "DataSet" are deprecated and will be removed in 2.0.0.

# Release 1.7.0:
## Major features and improvements
* Added `polars.GenericDataSet`, a `GenericDataSet` backed by [polars](https://www.pola.rs/), a lightning fast dataframe package built entirely using Rust.

## Bug fixes and other changes
* Fixed broken links in docstrings.
* Reverted PySpark pin to <4.0.

## Community contributions
Many thanks to the following Kedroids for contributing PRs to this release:
* [Walber Moreira](https://github.com/wmoreiraa)

# Release 1.6.0:

## Major features and improvements
* Added support for Python 3.11.

# Release 1.5.3:
## Bug fixes and other changes
* Made `databricks.ManagedTableDataSet` read-only by default.
    * The user needs to specify `write_mode` to allow `save` on the data set.
* Fixed an issue on `api.APIDataSet` where the sent data was doubly converted to json
  string (once by us and once by the `requests` library).
* Fixed problematic `kedro-datasets` optional dependencies, revert to `setup.py`

## Community contributions
# Release 1.5.2:

## Bug fixes and other changes
* Fixed problematic `kedro-datasets` optional dependencies.

# Release 1.5.1:

## Bug fixes and other changes
* Fixed problematic docstrings in `pandas.DeltaTableDataSet` causing Read the Docs builds on Kedro to fail.

# Release 1.5.0

## Major features and improvements
* Implemented lazy loading of dataset subpackages and classes.
    * Suppose that SQLAlchemy, a Python SQL toolkit, is installed in your Python environment. With this change, the SQLAlchemy library will not be loaded (for `pandas.SQLQueryDataSet` or `pandas.SQLTableDataSet`) if you load a different pandas dataset (e.g. `pandas.CSVDataSet`).
* Added automatic inference of file format for `pillow.ImageDataSet` to be passed to `save()`.
* Added `pandas.DeltaTableDataSet`.

## Bug fixes and other changes
* Improved error messages for missing dataset dependencies.
    * Suppose that SQLAlchemy, a Python SQL toolkit, is not installed in your Python environment. Previously, `from kedro_datasets.pandas import SQLQueryDataSet` or `from kedro_datasets.pandas import SQLTableDataSet` would result in `ImportError: cannot import name 'SQLTableDataSet' from 'kedro_datasets.pandas'`. Now, the same imports raise the more helpful and intuitive `ModuleNotFoundError: No module named 'sqlalchemy'`.

## Community contributions
Many thanks to the following Kedroids for contributing PRs to this release:

* [Daniel-Falk](https://github.com/daniel-falk)
* [afaqueahmad7117](https://github.com/afaqueahmad7117)
* [everdark](https://github.com/everdark)

# Release 1.4.2
## Bug fixes and other changes
* Fixed documentations of `GeoJSONDataSet` and `SparkStreamingDataSet`.
* Fixed problematic docstrings causing Read the Docs builds on Kedro to fail.

# Release 1.4.1:

## Bug fixes and other changes
* Fixed missing `pickle.PickleDataSet` extras in `setup.py`.

# Release 1.4.0:

## Major features and improvements
* Added `SparkStreamingDataSet`.

## Bug fixes and other changes
* Fixed problematic docstrings of `APIDataSet`.

# Release 1.3.0:

## Major features and improvements
* Added pandas 2.0 support.
* Added SQLAlchemy 2.0 support (and dropped support for versions below 1.4).
* Added a save method to `APIDataSet`.
* Reduced constructor arguments for `APIDataSet` by replacing most arguments with a single constructor argument `load_args`. This makes it more consistent with other Kedro DataSets and the underlying `requests` API, and automatically enables the full configuration domain: stream, certificates, proxies, and more.
* Relaxed Kedro version pin to `>=0.16`.
* Added `metadata` attribute to all existing datasets. This is ignored by Kedro, but may be consumed by users or external plugins.
* Added `ManagedTableDataSet` for managed delta tables on Databricks.

## Bug fixes and other changes
* Relaxed `delta-spark` upper bound to allow compatibility with Spark 3.1.x and 3.2.x.
* Upgraded required `polars` version to 0.17.
* Renamed `TensorFlowModelDataset` to `TensorFlowModelDataSet` to be consistent with all other plugins in Kedro-Datasets.

## Community contributions
Many thanks to the following Kedroids for contributing PRs to this release:

* [BrianCechmanek](https://github.com/BrianCechmanek)
* [McDonnellJoseph](https://github.com/McDonnellJoseph)
* [Danny Farah](https://github.com/dannyrfar)

# Release 1.2.0:

## Major features and improvements
* Added `fsspec` resolution in `SparkDataSet` to support more filesystems.
* Added the `_preview` method to the Pandas `ExcelDataSet` and `CSVDataSet` classes.

## Bug fixes and other changes
* Fixed a docstring in the Pandas `SQLQueryDataSet` as part of the Sphinx revamp on Kedro.

# Release 1.1.1:

## Bug fixes and other changes

* Fixed problematic docstrings causing Read the Docs builds on Kedro to fail.

# Release 1.1.0:

## Major features and improvements

* Added the following new datasets:

| Type                             | Description                                                                                                           | Location                   |
| -------------------------------- | --------------------------------------------------------------------------------------------------------------------- | -------------------------- |
| `polars.CSVDataSet`              | A `CSVDataSet` backed by [polars](https://www.pola.rs/), a lighting fast dataframe package built entirely using Rust. | `kedro_datasets.polars`    |
| `snowflake.SnowparkTableDataSet` | Work with [Snowpark](https://www.snowflake.com/en/data-cloud/snowpark/) DataFrames from tables in Snowflake.          | `kedro_datasets.snowflake` |

## Bug fixes and other changes
* Add `mssql` backend to the `SQLQueryDataSet` DataSet using `pyodbc` library.
* Added a warning when the user tries to use `SparkDataSet` on Databricks without specifying a file path with the `/dbfs/` prefix.

# Release 1.0.2:

## Bug fixes and other changes
* Change reference to `kedro.pipeline.Pipeline` object throughout test suite with `kedro.modular_pipeline.pipeline` factory.
* Relaxed PyArrow range in line with pandas.
* Fixed outdated links to the dill package documentation.

# Release 1.0.1:

## Bug fixes and other changes
* Fixed docstring formatting in `VideoDataSet` that was causing the documentation builds to fail.


# Release 1.0.0:

First official release of Kedro-Datasets.

Datasets are Kedro’s way of dealing with input and output in a data and machine-learning pipeline. [Kedro supports numerous datasets](https://kedro.readthedocs.io/en/stable/kedro.extras.datasets.html) out of the box to allow you to process different data formats including Pandas, Plotly, Spark and more.

The datasets have always been part of the core Kedro Framework project inside `kedro.extras`. In Kedro `0.19.0`, we will remove datasets from Kedro to reduce breaking changes associated with dataset dependencies. Instead, users will need to use the datasets from the `kedro-datasets` repository instead.

## Major features and improvements
* Changed `pandas.ParquetDataSet` to load data using pandas instead of parquet.

# Release 0.1.0:

The initial release of Kedro-Datasets.

## Thanks to our main contributors


We are also grateful to everyone who advised and supported us, filed issues or helped resolve them, asked and answered questions and were part of inspiring discussions.<|MERGE_RESOLUTION|>--- conflicted
+++ resolved
@@ -3,12 +3,9 @@
 * Moved `PartitionedDataSet` and `IncrementalDataSet` from the core Kedro repo to `kedro-datasets` and renamed to `PartitionedDataset` and `IncrementalDataset`.
 
 ## Bug fixes and other changes
-<<<<<<< HEAD
 * Fix erroneous warning when using an cloud protocol file path with SparkDataSet on Databricks.
+* Updated `PickleDataset` to explicitly mention `cloudpickle` support.
 
-=======
-* Updated `PickleDataset` to explicitly mention `cloudpickle` support.
->>>>>>> 6d1fca47
 ## Upcoming deprecations for Kedro-Datasets 2.0.0
 ## Community contributions
 Many thanks to the following Kedroids for contributing PRs to this release:
