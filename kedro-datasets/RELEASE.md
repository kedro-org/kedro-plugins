# Upcoming Release

<<<<<<< HEAD
=======
## Major features and improvements

- Added the following new **experimental** datasets:

| Type                              | Description                                            | Location                                 |
| --------------------------------- | ------------------------------------------------------ | ---------------------------------------- |
| `databricks.ExternalTableDataset` | A dataset for accessing external tables in Databricks. | `kedro_datasets_experimental.databricks` |

## Bug fixes and other changes

## Breaking Changes

## Community contributions

Many thanks to the following Kedroids for contributing PRs to this release:

- [Minura Punchihewa](https://github.com/MinuraPunchihewa)

>>>>>>> 5158b3e4
# Release 5.1.0

## Major features and improvements

- Added the following new core datasets:

| Type               | Description                                                   | Location              |
| ------------------ | ------------------------------------------------------------- | --------------------- |
| `ibis.FileDataset` | A dataset for loading and saving files using Ibis's backends. | `kedro_datasets.ibis` |

## Bug fixes and other changes

- Changed Ibis datasets to connect to an in-memory DuckDB database if connection configuration is not provided.

# Release 5.0.0

## Major features and improvements

- Removed support for Python 3.9.
- Added the following new **experimental** datasets:

| Type                          | Description                                                     | Location                              |
| ----------------------------- | --------------------------------------------------------------- | ------------------------------------- |
| `pytorch.PyTorchDataset`      | A dataset for securely saving and loading PyTorch models.       | `kedro_datasets_experimental.pytorch` |
| `prophet.ProphetModelDataset` | A dataset for Meta's Prophet model for time series forecasting. | `kedro_datasets_experimental.prophet` |

- Added the following new core datasets:

| Type                 | Description                                     | Location                |
| -------------------- | ----------------------------------------------- | ----------------------- |
| `plotly.HTMLDataset` | A dataset for saving a `plotly` figure as HTML. | `kedro_datasets.plotly` |

## Bug fixes and other changes

- Refactored all datasets to set `fs_args` defaults in the same way as `load_args` and `save_args` and not have hardcoded values in the save methods.
- Fixed bug related to loading/saving models from/to remote storage using `TensorFlowModelDataset`.
- Fixed deprecated load and save approaches of `GBQTableDataset` and `GBQQueryDataset` by invoking save and load directly over `pandas-gbq` lib.
- Fixed incorrect `pandas` optional dependency.

## Breaking Changes

- Exposed `load` and `save` publicly for each dataset. This requires Kedro version 0.19.7 or higher.
- Replaced the `geopandas.GeoJSONDataset` with `geopandas.GenericDataset` to support parquet and feather file formats.

## Community contributions

Many thanks to the following Kedroids for contributing PRs to this release:

- [Brandon Meek](https://github.com/bpmeek)
- [yury-fedotov](https://github.com/yury-fedotov)
- [gitgud5000](https://github.com/gitgud5000)
- [janickspirig](https://github.com/janickspirig)
- [Galen Seilis](https://github.com/galenseilis)
- [Mariusz Wojakowski](https://github.com/mariusz89016)
- [harm-matthias-harms](https://github.com/harm-matthias-harms)
- [Felix Scherz](https://github.com/felixscherz)

# Release 4.1.0

## Major features and improvements

- Improved `partitions.PartitionedDataset` representation when printing.

## Bug fixes and other changes

- Updated `ibis.TableDataset` to make sure credentials are not printed in interactive environment.

## Breaking Changes

## Community contributions

# Release 4.0.0

## Major features and improvements

- Added the following new **experimental** datasets:

| Type                                | Description                                               | Location                                |
| ----------------------------------- | --------------------------------------------------------- | --------------------------------------- |
| `langchain.ChatAnthropicDataset`    | A dataset for loading a ChatAnthropic langchain model.    | `kedro_datasets_experimental.langchain` |
| `langchain.ChatCohereDataset`       | A dataset for loading a ChatCohere langchain model.       | `kedro_datasets_experimental.langchain` |
| `langchain.OpenAIEmbeddingsDataset` | A dataset for loading a OpenAIEmbeddings langchain model. | `kedro_datasets_experimental.langchain` |
| `langchain.ChatOpenAIDataset`       | A dataset for loading a ChatOpenAI langchain model.       | `kedro_datasets_experimental.langchain` |
| `rioxarray.GeoTIFFDataset`          | A dataset for loading and saving geotiff raster data      | `kedro_datasets_experimental.rioxarray` |
| `netcdf.NetCDFDataset`              | A dataset for loading and saving "\*.nc" files.           | `kedro_datasets_experimental.netcdf`    |

- Added the following new core datasets:

| Type              | Description                                    | Location              |
| ----------------- | ---------------------------------------------- | --------------------- |
| `dask.CSVDataset` | A dataset for loading a CSV files using `dask` | `kedro_datasets.dask` |

- Extended preview feature to `yaml.YAMLDataset`.

## Bug fixes and other changes

- Added `metadata` parameter for a few datasets

## Breaking Changes

- `netcdf.NetCDFDataset` moved from `kedro_datasets` to `kedro_datasets_experimental`.

## Community contributions

Many thanks to the following Kedroids for contributing PRs to this release:

- [Ian Whalen](https://github.com/ianwhale)
- [Charles Guan](https://github.com/charlesbmi)
- [Thomas Gölles](https://github.com/tgoelles)
- [Lukas Innig](https://github.com/derluke)
- [Michael Sexton](https://github.com/michaelsexton)
- [michal-mmm](https://github.com/michal-mmm)

# Release 3.0.1

## Bug fixes and other changes

- Removed arbitrary upper bound for `s3fs`.
- Added support for NetCDF4 via `engine="netcdf4"` and `engine="h5netcdf"` to `netcdf.NetCDFDataset`.

## Community contributions

Many thanks to the following Kedroids for contributing PRs to this release:

- [Charles Guan](https://github.com/charlesbmi)

# Release 3.0.0

## Major features and improvements

- Added the following new datasets:

| Type                   | Description                                             | Location                |
| ---------------------- | ------------------------------------------------------- | ----------------------- |
| `netcdf.NetCDFDataset` | A dataset for loading and saving `*.nc` files.          | `kedro_datasets.netcdf` |
| `ibis.TableDataset`    | A dataset for loading and saving using Ibis's backends. | `kedro_datasets.ibis`   |

- Added support for Python 3.12.
- Normalised optional dependencies names for datasets to follow [PEP 685](https://peps.python.org/pep-0685/). The `.` characters have been replaced with `-` in the optional dependencies names. Note that this might be breaking for some users. For example, users should now install optional dependencies for `pandas.ParquetDataset` from `kedro-datasets` like this:

```bash
pip install kedro-datasets[pandas-parquetdataset]
```

- Removed `setup.py` and move to `pyproject.toml` completely for `kedro-datasets`.

## Bug fixes and other changes

- If using MSSQL, `load_args:params` will be typecasted as tuple.
- Fixed bug with loading datasets from Hugging Face. Now allows passing parameters to the load_dataset function.
- Made `connection_args` argument optional when calling `create_connection()` in `sql_dataset.py`.

## Community contributions

Many thanks to the following Kedroids for contributing PRs to this release:

- [Riley Brady](https://github.com/riley-brady)
- [Andrew Cao](https://github.com/andrewcao1)
- [Eduardo Romero Lopez](https://github.com/eromerobilbomatica)
- [Jerome Asselin](https://github.com/jerome-asselin-buspatrol)

# Release 2.1.0

## Major features and improvements

- Added the following new datasets:

| Type                   | Description                                                 | Location                |
| ---------------------- | ----------------------------------------------------------- | ----------------------- |
| `matlab.MatlabDataset` | A dataset which uses `scipy` to save and load `.mat` files. | `kedro_datasets.matlab` |

- Extended preview feature for matplotlib, plotly and tracking datasets.
- Allowed additional parameters for sqlalchemy engine when using sql datasets.

## Bug fixes and other changes

- Removed Windows specific conditions in `pandas.HDFDataset` extra dependencies

## Community contributions

Many thanks to the following Kedroids for contributing PRs to this release:

- [Samuel Lee SJ](https://github.com/samuel-lee-sj)
- [Felipe Monroy](https://github.com/felipemonroy)
- [Manuel Spierenburg](https://github.com/mjspier)

# Release 2.0.0

## Major features and improvements

- Added the following new datasets:

| Type                                       | Description                                                                                                                     | Location                     |
| ------------------------------------------ | ------------------------------------------------------------------------------------------------------------------------------- | ---------------------------- |
| `huggingface.HFDataset`                    | A dataset to load Hugging Face datasets using the [datasets](https://pypi.org/project/datasets) library.                        | `kedro_datasets.huggingface` |
| `huggingface.HFTransformerPipelineDataset` | A dataset to load pretrained Hugging Face transformers using the [transformers](https://pypi.org/project/transformers) library. | `kedro_datasets.huggingface` |

- Removed Dataset classes ending with "DataSet", use the "Dataset" spelling instead.
- Removed support for Python 3.7 and 3.8.
- Added [databricks-connect>=13.0](https://docs.databricks.com/en/dev-tools/databricks-connect-ref.html) support for Spark- and Databricks-based datasets.
- Bumped `s3fs` to latest calendar-versioned release.
- `PartitionedDataset` and `IncrementalDataset` now both support versioning of the underlying dataset.

## Bug fixes and other changes

- Fixed bug with loading models saved with `TensorFlowModelDataset`.
- Made dataset parameters keyword-only.
- Corrected pandas-gbq as py311 dependency.

## Community contributions

Many thanks to the following Kedroids for contributing PRs to this release:

- [Edouard59](https://github.com/Edouard59)
- [Miguel Rodriguez Gutierrez](https://github.com/MigQ2)
- [felixscherz](https://github.com/felixscherz)
- [Onur Kuru](https://github.com/kuruonur1)

# Release 1.8.0

## Major features and improvements

- Added the following new datasets:

| Type                       | Description                                                            | Location                |
| -------------------------- | ---------------------------------------------------------------------- | ----------------------- |
| `polars.LazyPolarsDataset` | A `LazyPolarsDataset` using [polars](https://www.pola.rs/)'s Lazy API. | `kedro_datasets.polars` |

- Moved `PartitionedDataSet` and `IncrementalDataSet` from the core Kedro repo to `kedro-datasets` and renamed to `PartitionedDataset` and `IncrementalDataset`.
- Renamed `polars.GenericDataSet` to `polars.EagerPolarsDataset` to better reflect the difference between the two dataset classes.
- Added a deprecation warning when using `polars.GenericDataSet` or `polars.GenericDataset` that these have been renamed to `polars.EagerPolarsDataset`
- Delayed backend connection for `pandas.SQLTableDataset`, `pandas.SQLQueryDataset`, and `snowflake.SnowparkTableDataset`. In practice, this means that a dataset's connection details aren't used (or validated) until the dataset is accessed. On the plus side, the cost of connection isn't incurred regardless of when or whether the dataset is used.

## Bug fixes and other changes

- Fixed erroneous warning when using an cloud protocol file path with SparkDataSet on Databricks.
- Updated `PickleDataset` to explicitly mention `cloudpickle` support.

## Community contributions

Many thanks to the following Kedroids for contributing PRs to this release:

- [PtrBld](https://github.com/PtrBld)
- [Alistair McKelvie](https://github.com/alamastor)
- [Felix Wittmann](https://github.com/hfwittmann)
- [Matthias Roels](https://github.com/MatthiasRoels)

# Release 1.7.1

## Bug fixes and other changes

- Pinned `tables` version on `kedro-datasets` for Python < 3.8.

## Upcoming deprecations for Kedro-Datasets 2.0.0

- Renamed dataset and error classes, in accordance with the [Kedro lexicon](https://github.com/kedro-org/kedro/wiki/Kedro-documentation-style-guide#kedro-lexicon). Dataset classes ending with "DataSet" are deprecated and will be removed in 2.0.0.

# Release 1.7.0:

## Major features and improvements

- Added the following new datasets:

| Type                    | Description                                                                                                                | Location                |
| ----------------------- | -------------------------------------------------------------------------------------------------------------------------- | ----------------------- |
| `polars.GenericDataSet` | A `GenericDataSet` backed by [polars](https://www.pola.rs/), a lightning fast dataframe package built entirely using Rust. | `kedro_datasets.polars` |

## Bug fixes and other changes

- Fixed broken links in docstrings.
- Reverted PySpark pin to <4.0.

## Community contributions

Many thanks to the following Kedroids for contributing PRs to this release:

- [Walber Moreira](https://github.com/wmoreiraa)

# Release 1.6.0:

## Major features and improvements

- Added support for Python 3.11.

# Release 1.5.3:

## Bug fixes and other changes

- Made `databricks.ManagedTableDataSet` read-only by default.
  - The user needs to specify `write_mode` to allow `save` on the data set.
- Fixed an issue on `api.APIDataSet` where the sent data was doubly converted to json
  string (once by us and once by the `requests` library).
- Fixed problematic `kedro-datasets` optional dependencies, revert to `setup.py`

## Community contributions

# Release 1.5.2:

## Bug fixes and other changes

- Fixed problematic `kedro-datasets` optional dependencies.

# Release 1.5.1:

## Bug fixes and other changes

- Fixed problematic docstrings in `pandas.DeltaTableDataSet` causing Read the Docs builds on Kedro to fail.

# Release 1.5.0

## Major features and improvements

- Added the following new datasets:

| Type                       | Description                          | Location                |
| -------------------------- | ------------------------------------ | ----------------------- |
| `pandas.DeltaTableDataSet` | A dataset to work with delta tables. | `kedro_datasets.pandas` |

- Implemented lazy loading of dataset subpackages and classes.
  - Suppose that SQLAlchemy, a Python SQL toolkit, is installed in your Python environment. With this change, the SQLAlchemy library will not be loaded (for `pandas.SQLQueryDataSet` or `pandas.SQLTableDataSet`) if you load a different pandas dataset (e.g. `pandas.CSVDataSet`).
- Added automatic inference of file format for `pillow.ImageDataSet` to be passed to `save()`.

## Bug fixes and other changes

- Improved error messages for missing dataset dependencies.
  - Suppose that SQLAlchemy, a Python SQL toolkit, is not installed in your Python environment. Previously, `from kedro_datasets.pandas import SQLQueryDataSet` or `from kedro_datasets.pandas import SQLTableDataSet` would result in `ImportError: cannot import name 'SQLTableDataSet' from 'kedro_datasets.pandas'`. Now, the same imports raise the more helpful and intuitive `ModuleNotFoundError: No module named 'sqlalchemy'`.

## Community contributions

Many thanks to the following Kedroids for contributing PRs to this release:

- [Daniel-Falk](https://github.com/daniel-falk)
- [afaqueahmad7117](https://github.com/afaqueahmad7117)
- [everdark](https://github.com/everdark)

# Release 1.4.2

## Bug fixes and other changes

- Fixed documentations of `GeoJSONDataSet` and `SparkStreamingDataSet`.
- Fixed problematic docstrings causing Read the Docs builds on Kedro to fail.

# Release 1.4.1:

## Bug fixes and other changes

- Fixed missing `pickle.PickleDataSet` extras in `setup.py`.

# Release 1.4.0:

## Major features and improvements

- Added the following new datasets:

| Type                          | Description                                         | Location               |
| ----------------------------- | --------------------------------------------------- | ---------------------- |
| `spark.SparkStreamingDataSet` | A dataset to work with PySpark Streaming DataFrame. | `kedro_datasets.spark` |

## Bug fixes and other changes

- Fixed problematic docstrings of `APIDataSet`.

# Release 1.3.0:

## Major features and improvements

- Added the following new datasets:

| Type                             | Description                                             | Location                    |
| -------------------------------- | ------------------------------------------------------- | --------------------------- |
| `databricks.ManagedTableDataSet` | A dataset to access managed delta tables in Databricks. | `kedro_datasets.databricks` |

- Added pandas 2.0 support.
- Added SQLAlchemy 2.0 support (and dropped support for versions below 1.4).
- Added a save method to `APIDataSet`.
- Reduced constructor arguments for `APIDataSet` by replacing most arguments with a single constructor argument `load_args`. This makes it more consistent with other Kedro DataSets and the underlying `requests` API, and automatically enables the full configuration domain: stream, certificates, proxies, and more.
- Relaxed Kedro version pin to `>=0.16`.
- Added `metadata` attribute to all existing datasets. This is ignored by Kedro, but may be consumed by users or external plugins.

## Bug fixes and other changes

- Relaxed `delta-spark` upper bound to allow compatibility with Spark 3.1.x and 3.2.x.
- Upgraded required `polars` version to 0.17.
- Renamed `TensorFlowModelDataset` to `TensorFlowModelDataSet` to be consistent with all other plugins in Kedro-Datasets.

## Community contributions

Many thanks to the following Kedroids for contributing PRs to this release:

- [BrianCechmanek](https://github.com/BrianCechmanek)
- [McDonnellJoseph](https://github.com/McDonnellJoseph)
- [Danny Farah](https://github.com/dannyrfar)

# Release 1.2.0:

## Major features and improvements

- Added `fsspec` resolution in `SparkDataSet` to support more filesystems.
- Added the `_preview` method to the Pandas `ExcelDataSet` and `CSVDataSet` classes.

## Bug fixes and other changes

- Fixed a docstring in the Pandas `SQLQueryDataSet` as part of the Sphinx revamp on Kedro.

# Release 1.1.1:

## Bug fixes and other changes

- Fixed problematic docstrings causing Read the Docs builds on Kedro to fail.

# Release 1.1.0:

## Major features and improvements

- Added the following new datasets:

| Type                             | Description                                                                                                           | Location                   |
| -------------------------------- | --------------------------------------------------------------------------------------------------------------------- | -------------------------- |
| `polars.CSVDataSet`              | A `CSVDataSet` backed by [polars](https://www.pola.rs/), a lighting fast dataframe package built entirely using Rust. | `kedro_datasets.polars`    |
| `snowflake.SnowparkTableDataSet` | Work with [Snowpark](https://www.snowflake.com/en/data-cloud/snowpark/) DataFrames from tables in Snowflake.          | `kedro_datasets.snowflake` |

## Bug fixes and other changes

- Add `mssql` backend to the `SQLQueryDataSet` DataSet using `pyodbc` library.
- Added a warning when the user tries to use `SparkDataSet` on Databricks without specifying a file path with the `/dbfs/` prefix.

# Release 1.0.2:

## Bug fixes and other changes

- Change reference to `kedro.pipeline.Pipeline` object throughout test suite with `kedro.modular_pipeline.pipeline` factory.
- Relaxed PyArrow range in line with pandas.
- Fixed outdated links to the dill package documentation.

# Release 1.0.1:

## Bug fixes and other changes

- Fixed docstring formatting in `VideoDataSet` that was causing the documentation builds to fail.

# Release 1.0.0:

First official release of Kedro-Datasets.

Datasets are Kedro’s way of dealing with input and output in a data and machine-learning pipeline. [Kedro supports numerous datasets](https://kedro.readthedocs.io/en/stable/kedro.extras.datasets.html) out of the box to allow you to process different data formats including Pandas, Plotly, Spark and more.

The datasets have always been part of the core Kedro Framework project inside `kedro.extras`. In Kedro `0.19.0`, we will remove datasets from Kedro to reduce breaking changes associated with dataset dependencies. Instead, users will need to use the datasets from the `kedro-datasets` repository instead.

## Major features and improvements

- Changed `pandas.ParquetDataSet` to load data using pandas instead of parquet.

# Release 0.1.0:

The initial release of Kedro-Datasets.

## Thanks to our main contributors

We are also grateful to everyone who advised and supported us, filed issues or helped resolve them, asked and answered questions and were part of inspiring discussions.<|MERGE_RESOLUTION|>--- conflicted
+++ resolved
@@ -1,7 +1,5 @@
 # Upcoming Release
 
-<<<<<<< HEAD
-=======
 ## Major features and improvements
 
 - Added the following new **experimental** datasets:
@@ -20,7 +18,6 @@
 
 - [Minura Punchihewa](https://github.com/MinuraPunchihewa)
 
->>>>>>> 5158b3e4
 # Release 5.1.0
 
 ## Major features and improvements
