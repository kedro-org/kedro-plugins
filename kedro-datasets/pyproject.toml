[build-system]
requires = ["setuptools>=61.2"]
build-backend = "setuptools.build_meta"

[project]
name = "kedro-datasets"
authors = [
    {name = "Kedro"}
]
description = "Kedro-Datasets is where you can find all of Kedro's data connectors."
requires-python = ">=3.10"
license = {text = "Apache Software License (Apache 2.0)"}
dependencies = [
    "kedro>=0.19.7",
    "lazy_loader",
]
dynamic = ["readme", "version"]

[project.optional-dependencies]
pandas-base = ["pandas>=1.3, <3.0"]
spark-base = ["pyspark>=2.2, <4.0"]
hdfs-base = ["hdfs>=2.5.8, <3.0"]
s3fs-base = ["s3fs>=2021.4"]
polars-base = ["polars>=0.18.0"]
plotly-base = ["plotly>=4.8.0, <6.0"]
delta-base = ["delta-spark>=1.0, <4.0"]
networkx-base = ["networkx~=3.4"]

# Individual Datasets
api-apidataset = ["requests~=2.20"]
api = ["kedro-datasets[api-apidataset]"]

biosequence-biosequencedataset = ["biopython~=1.73"]
biosequence = ["kedro-datasets[biosequence-biosequencedataset]"]

dask-csvdataset = ["dask[dataframe]>=2021.10"]
dask-parquetdataset = ["dask[complete]>=2021.10", "triad>=0.6.7, <1.0"]
dask = ["kedro-datasets[dask-parquetdataset, dask-csvdataset]"]

databricks-managedtabledataset = ["kedro-datasets[hdfs-base,s3fs-base]"]
databricks = ["kedro-datasets[databricks-managedtabledataset]"]

geopandas-genericdataset = ["geopandas>=0.8.0, <2.0", "fiona>=1.8, <2.0"]
geopandas = ["kedro-datasets[geopandas-genericdataset]"]

holoviews-holoviewswriter = ["holoviews>=1.13.0"]
holoviews = ["kedro-datasets[holoviews-holoviewswriter]"]

huggingface-hfdataset = ["datasets", "huggingface_hub"]
huggingface-hftransformerpipelinedataset = ["transformers"]
huggingface = ["kedro-datasets[huggingface-hfdataset,huggingface-hftransformerpipelinedataset]"]

ibis-athena = ["ibis-framework[athena]"]
ibis-bigquery = ["ibis-framework[bigquery]"]
ibis-clickhouse = ["ibis-framework[clickhouse]"]
ibis-dask = ["ibis-framework[dask]<10.0"]
ibis-databricks = ["ibis-framework[databricks]"]
ibis-datafusion = ["ibis-framework[datafusion]"]
ibis-druid = ["ibis-framework[druid]"]
ibis-duckdb = ["ibis-framework[duckdb]"]
ibis-exasol = ["ibis-framework[exasol]"]
ibis-flink = ["ibis-framework", "apache-flink"]
ibis-impala = ["ibis-framework[impala]"]
ibis-mssql = ["ibis-framework[mssql]"]
ibis-mysql = ["ibis-framework[mysql]"]
ibis-oracle = ["ibis-framework[oracle]"]
ibis-pandas = ["ibis-framework[pandas]<10.0"]
ibis-polars = ["ibis-framework[polars]"]
ibis-postgres = ["ibis-framework[postgres]"]
ibis-pyspark = ["ibis-framework[pyspark]"]
ibis-risingwave = ["ibis-framework[risingwave]"]
ibis-snowflake = ["ibis-framework[snowflake]"]
ibis-sqlite = ["ibis-framework[sqlite]"]
ibis-trino = ["ibis-framework[trino]"]
ibis = ["ibis-framework"]

json-jsondataset = []
json = ["kedro-datasets[json-jsondataset]"]

matlab-matlabdataset = ["scipy"]
matlab = ["kedro-datasets[matlab-matlabdataset]"]

matplotlib-matplotlibwriter = ["matplotlib>=3.0.3, <4.0"]
matplotlib-matplotlibdataset = ["matplotlib>=3.0.3, <4.0"]
matplotlib = ["kedro-datasets[matplotlib-matplotlibwriter,matplotlib-matplotlibdataset]"]

networkx-gmldataset = ["kedro-datasets[networkx-base]"]
networkx-graphmldataset = ["kedro-datasets[networkx-base]"]
networkx-jsondataset = ["kedro-datasets[networkx-base]"]
networkx = ["kedro-datasets[networkx-base]"]

optuna-studydataset = ["optuna"]
optuna = ["kedro-datasets[optuna-studydataset]"]

pandas-csvdataset = ["kedro-datasets[pandas-base]"]
pandas-deltatabledataset = ["kedro-datasets[pandas-base]", "deltalake>=0.10.0"]
pandas-exceldataset = ["kedro-datasets[pandas-base]", "openpyxl>=3.0.6, <4.0"]
pandas-featherdataset = ["kedro-datasets[pandas-base]"]
pandas-gbqtabledataset = ["kedro-datasets[pandas-base]", "pandas-gbq>=0.12.0"]
pandas-gbqquerydataset = ["kedro-datasets[pandas-base]", "pandas-gbq>=0.12.0"]
pandas-genericdataset = ["kedro-datasets[pandas-base]"]
pandas-hdfdataset = ["kedro-datasets[pandas-base]", "tables>=3.6"]
pandas-jsondataset = ["kedro-datasets[pandas-base]"]
pandas-parquetdataset = ["kedro-datasets[pandas-base]", "pyarrow>=6.0"]
pandas-sqltabledataset = ["kedro-datasets[pandas-base]", "SQLAlchemy>=1.4, <3.0"]
pandas-sqlquerydataset = ["kedro-datasets[pandas-base]", "SQLAlchemy>=1.4, <3.0", "pyodbc>=4.0"]
pandas-xmldataset = ["kedro-datasets[pandas-base]", "lxml~=4.6"]
pandas = [
    """kedro-datasets[pandas-csvdataset,\
    pandas-deltatabledataset,\
    pandas-exceldataset,\
    pandas-featherdataset,\
    pandas-gbqquerydataset,\
    pandas-gbqtabledataset,\
    pandas-genericdataset,\
    pandas-hdfdataset,\
    pandas-jsondataset,\
    pandas-parquetdataset,\
    pandas-sqltabledataset,\
    pandas-sqlquerydataset,\
    pandas-xmldataset]"""
]

pickle-pickledataset = ["compress-pickle[lz4]~=2.1.0"]
pickle = ["kedro-datasets[pickle-pickledataset]"]

pillow-imagedataset = ["Pillow>=9.0"]
pillow = ["kedro-datasets[pillow-imagedataset]"]

plotly-htmldataset = ["kedro-datasets[plotly-base]"]
plotly-jsondataset = ["kedro-datasets[plotly-base]"]
plotly-plotlydataset = ["kedro-datasets[pandas-base,plotly-base]"]
plotly = ["kedro-datasets[plotly-htmldataset,plotly-jsondataset,plotly-plotlydataset]"]

polars-csvdataset = ["kedro-datasets[polars-base]"]
polars-eagerpolarsdataset = ["kedro-datasets[polars-base]", "pyarrow>=4.0", "xlsx2csv>=0.8.0", "deltalake >= 0.6.2"]
polars-lazypolarsdataset = ["kedro-datasets[polars-base]", "pyarrow>=4.0", "deltalake >= 0.6.2"]
polars = [
    """kedro-datasets[polars-csvdataset,\
    polars-eagerpolarsdataset,\
    polars-lazypolarsdataset]"""
]

redis-pickledataset = ["redis~=4.1"]
redis = ["kedro-datasets[redis-pickledataset]"]

snowflake-snowparktabledataset = ["snowflake-snowpark-python>=1.23"]
snowflake = ["kedro-datasets[snowflake-snowparktabledataset]"]

spark-deltatabledataset = ["kedro-datasets[spark-base,hdfs-base,s3fs-base,delta-base]"]
spark-sparkdataset = ["kedro-datasets[spark-base,hdfs-base,s3fs-base]"]
spark-sparkhivedataset = ["kedro-datasets[spark-base,hdfs-base,s3fs-base]"]
spark-sparkjdbcdataset = ["kedro-datasets[spark-base]"]
spark-sparkstreamingdataset = ["kedro-datasets[spark-base,hdfs-base,s3fs-base]"]
spark = [
    """kedro-datasets[spark-deltatabledataset,\
    spark-sparkdataset,\
    spark-sparkhivedataset,\
    spark-sparkjdbcdataset,\
    spark-sparkstreamingdataset]"""
]

svmlight-svmlightdataset = ["scikit-learn>=1.0.2", "scipy>=1.7.3"]
svmlight = ["kedro-datasets[svmlight-svmlightdataset]"]

tensorflow-tensorflowmodeldataset = ["tensorflow~=2.0; platform_system != 'Darwin' or platform_machine != 'arm64'", "tensorflow-macos~=2.0; platform_system == 'Darwin' and platform_machine == 'arm64'"]
tensorflow = ["kedro-datasets[tensorflow-tensorflowmodeldataset]"]

text-textdataset = []
text = ["kedro-datasets[text-textdataset]"]

yaml-yamldataset = ["kedro-datasets[pandas-base]", "PyYAML>=4.2, <7.0"]
yaml = ["kedro-datasets[yaml-yamldataset]"]

# Experimental Datasets
darts-torch-model-dataset = ["u8darts-all"]
darts = ["kedro-datasets[darts-torch-model-dataset]"]
databricks-externaltabledataset = ["kedro-datasets[hdfs-base,s3fs-base]"]
langchain-chatopenaidataset = ["langchain-openai~=0.1.7"]
langchain-openaiembeddingsdataset = ["langchain-openai~=0.1.7"]
langchain-chatanthropicdataset = ["langchain-anthropic~=0.1.13", "langchain-community~=0.2.0"]
langchain-chatcoheredataset = ["langchain-cohere~=0.1.5", "langchain-community~=0.2.0"]
langchain = ["kedro-datasets[langchain-chatopenaidataset,langchain-openaiembeddingsdataset,langchain-chatanthropicdataset,langchain-chatcoheredataset]"]

netcdf-netcdfdataset = ["h5netcdf>=1.2.0","netcdf4>=1.6.4","xarray>=2023.1.0"]
netcdf = ["kedro-datasets[netcdf-netcdfdataset]"]

prophet-dataset = ["prophet>=1.1.5"]
prophet = ["kedro-datasets[prophet]"]
pytorch-dataset = ["torch"]
pytorch = ["kedro-datasets[pytorch-dataset]"]

rioxarray-geotiffdataset = ["rioxarray>=0.15.0"]
rioxarray = ["kedro-datasets[rioxarray-geotiffdataset]"]

safetensors-safetensorsdataset = ["safetensors", "numpy"]
safetensors = ["kedro-datasets[safetensors-safetensorsdataset]"]

video-videodataset = ["opencv-python~=4.5.5.64"]
video = ["kedro-datasets[video-videodataset]"]

# Docs requirements
docs = [
    "kedro-sphinx-theme==2024.10.2",
    "ipykernel>=5.3, <7.0",
    "Jinja2<3.2.0",
]

# Test requirements
test = [
    "accelerate<0.32",  # Temporary pin
    "adlfs~=2023.1",
    "behave==1.2.6",
    "biopython~=1.73",
    "cloudpickle~=2.2.1",
    "compress-pickle[lz4]~=2.1.0",
    "coverage>=7.2.0",
    "dask[complete]>=2021.10",
    "delta-spark>=1.0, <3.0",
    "deltalake>=0.10.0",
    "dill~=0.3.1",
    "filelock>=3.4.0, <4.0",
    "fiona >=1.8, <2.0",
    "gcsfs>=2023.1, <2023.3",
    "geopandas>=0.8.0, <2.0",
    "hdfs>=2.5.8, <3.0",
    "holoviews>=1.13.0",
    "ibis-framework[duckdb,examples]",
    "ipython>=7.31.1, <8.0",
    "Jinja2<3.2.0",
    "joblib>=0.14",
    "jupyterlab>=3.0",
    "jupyter~=1.0",
    "lxml~=4.6",
    "matplotlib>=3.5, <4.0",
    "memory_profiler>=0.50.0, <1.0",
    "moto==5.0.0",
    "networkx~=3.4",
    "openpyxl>=3.0.3, <4.0",
    "pandas-gbq>=0.12.0",
    "pandas>=2.0",
    "Pillow~=10.0",
    "plotly>=4.8.0, <6.0",
    "polars[deltalake,xlsx2csv]>=1.0, <1.25.2",  # Temporary pin
    "pyarrow>=1.0; python_version < '3.11'",
    "pyarrow>=7.0; python_version >= '3.11'",  # Adding to avoid numpy build errors
    "pyodbc~=5.0",
    "pyspark>=3.0; python_version < '3.11'",
    "pyspark>=3.4; python_version >= '3.11'",
    "pytest-cov~=3.0",
    "pytest-mock>=1.7.1, <2.0",
    "pytest-xdist[psutil]~=2.2.1",
    "pytest~=7.2",
    "redis~=4.1",
    "requests-mock~=1.6",
    "requests~=2.20",
    "s3fs>=2021.04",
    "snowflake-snowpark-python>=1.23; python_version < '3.12'",
    "scikit-learn>=1.0.2,<2",
    "scipy>=1.7.3",
    "packaging",
    "pyOpenSSL>=22.1.0",  # Workaround for incorrect pin in the snowflake-connector-python package; see https://github.com/snowflakedb/snowflake-connector-python/issues/2109
    "SQLAlchemy>=1.2",
    "tables>=3.6",
    "tensorflow-macos~=2.0; platform_system == 'Darwin' and platform_machine == 'arm64'",
    "tensorflow~=2.0; platform_system != 'Darwin' or platform_machine != 'arm64'",
    "triad>=0.6.7, <1.0",
    "xarray>=2023.1.0",
    "xlsxwriter~=1.0",
    # huggingface
    "datasets",
    "huggingface_hub",
    "transformers[torch]",
]

# Lint requirements
lint = [
    "bandit>=1.6.2, <2.0",
    "blacken-docs==1.9.2",
    "black~=22.0",
    "detect-secrets~=1.5.0",
    "import-linter[toml]==1.2.6",
    "mypy~=1.0",
    "pre-commit>=2.9.2",
    "ruff~=0.0.290",
    # mypy related dependencies
    "types-cachetools",
    "types-PyYAML",
    "types-redis",
    "types-requests",
    "types-decorator",
    "types-six",
    "types-tabulate",
]

# Experimental dataset requirements
experimental = [
    "langchain-openai",
    "langchain-cohere",
    "langchain-anthropic",
    "langchain-community",
    "h5netcdf>=1.2.0",
    "netcdf4>=1.6.4",
    "xarray>=2023.1.0",
    "rioxarray",
    "torch",
    "opencv-python~=4.5.5.64",
    "prophet>=1.1.5",
<<<<<<< HEAD
    "optuna",
=======
    "u8darts[all]",
>>>>>>> 66086c8d
]

# All requirements
all = ["kedro-datasets[test,docs,lint]"]

[project.urls]
Source = "https://github.com/kedro-org/kedro-plugins/tree/main/kedro-datasets"
Documentation = "https://docs.kedro.org"
Tracker = "https://github.com/kedro-org/kedro-plugins/issues"

[tool.setuptools.packages.find]
include = ["kedro_datasets*"]

[tool.setuptools.dynamic]
readme = {file = "README.md", content-type = "text/markdown"}
version = {attr = "kedro_datasets.__version__"}

[tool.coverage.report]
fail_under = 100
show_missing = true
# temporarily ignore kedro_datasets/__init__.py in coverage report
omit = ["tests/*", "kedro_datasets/holoviews/*", "kedro_datasets/tensorflow/*", "kedro_datasets/databricks/*", "kedro_datasets/snowflake/*", "kedro_datasets/__init__.py", "kedro_datasets/conftest.py"]
exclude_also = ["raise NotImplementedError", "if TYPE_CHECKING:"]

[tool.pytest.ini_options]
addopts = """
--cov-report xml:coverage.xml \
--cov-report term-missing \
--cov kedro_datasets \
--cov tests \
--ignore tests/template/fake_repo \
--no-cov-on-fail \
-ra \
-W ignore"""

[tool.ruff]
line-length = 88
show-fixes = true
select = [
    "F",   # Pyflakes
    "W",   # pycodestyle
    "E",   # pycodestyle
    "I",   # isort
    "UP",  # pyupgrade
    "PL",  # Pylint
    "T201", # Print Statement
]
ignore = ["E501"]  # Black takes care of line-too-long

[tool.ruff.per-file-ignores]
"{tests,docs,kedro_datasets_experimental/tests}/*" = ["PLR2004", "PLR0913", "T201"]
"*/{__init__.py}" = ["F821"] # temporarily ignore ruff undefined name errors for dataset aliases

[tool.mypy]
ignore_missing_imports = true<|MERGE_RESOLUTION|>--- conflicted
+++ resolved
@@ -306,11 +306,8 @@
     "torch",
     "opencv-python~=4.5.5.64",
     "prophet>=1.1.5",
-<<<<<<< HEAD
     "optuna",
-=======
     "u8darts[all]",
->>>>>>> 66086c8d
 ]
 
 # All requirements
