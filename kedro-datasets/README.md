# Kedro-Datasets

<!-- Note that the contents of this file are also used in the documentation, see docs/source/index.md -->

[![License](https://img.shields.io/badge/license-Apache%202.0-blue.svg)](https://opensource.org/licenses/Apache-2.0)
[![Python Version](https://img.shields.io/badge/python-3.9%20%7C%203.10%20%7C%203.11-blue.svg)](https://pypi.org/project/kedro-datasets/)
[![PyPI Version](https://badge.fury.io/py/kedro-datasets.svg)](https://pypi.org/project/kedro-datasets/)
[![Code Style: Black](https://img.shields.io/badge/code%20style-black-black.svg)](https://github.com/ambv/black)

Welcome to `kedro_datasets`, the home of Kedro's data connectors. Here you will find `AbstractDataset` implementations powering Kedro's DataCatalog created by QuantumBlack and external contributors.

## Installation

`kedro-datasets` is a Python plugin. To install it:

```bash
pip install kedro-datasets
```

<<<<<<< HEAD
# Datasets

Welcome to `kedro_datasets`, the home of Kedro's data connectors. Here you will find `AbstractDataset` implementations created by QuantumBlack and external contributors.

=======
>>>>>>> 0986bfa5
## What `AbstractDataset` implementations are supported?

We support a range of data connectors, including CSV, Excel, Parquet, Feather, HDF5, JSON, Pickle, SQL Tables, SQL Queries, Spark DataFrames and more. We even allow support for working with images.

These data connectors are supported with the APIs of `pandas`, `spark`, `networkx`, `matplotlib`, `yaml` and more.

[The Data Catalog](https://docs.kedro.org/en/stable/data/data_catalog.html) allows you to work with a range of file formats on local file systems, network file systems, cloud object stores, and Hadoop.

Here is a full list of [supported data connectors and APIs](https://docs.kedro.org/projects/kedro-datasets/en/kedro-datasets-2.0.0/api/kedro_datasets.html).

## How can I create my own `AbstractDataset` implementation?
Take a look at our [instructions on how to create your own `AbstractDataset` implementation](https://docs.kedro.org/en/stable/data/how_to_create_a_custom_dataset.html).

## Can I contribute?

Yes! Want to help build Kedro-Datasets? Check out our guide to [contributing](https://github.com/kedro-org/kedro-plugins/blob/main/kedro-datasets/CONTRIBUTING.md).

## What licence do you use?

Kedro-Datasets is licensed under the [Apache 2.0](https://github.com/kedro-org/kedro-plugins/blob/main/LICENSE.md) License.

## Python version support policy
* The [Kedro-Datasets](https://github.com/kedro-org/kedro-plugins/tree/main/kedro-datasets) package follows the [NEP 29](https://numpy.org/neps/nep-0029-deprecation_policy.html) Python version support policy.<|MERGE_RESOLUTION|>--- conflicted
+++ resolved
@@ -17,13 +17,6 @@
 pip install kedro-datasets
 ```
 
-<<<<<<< HEAD
-# Datasets
-
-Welcome to `kedro_datasets`, the home of Kedro's data connectors. Here you will find `AbstractDataset` implementations created by QuantumBlack and external contributors.
-
-=======
->>>>>>> 0986bfa5
 ## What `AbstractDataset` implementations are supported?
 
 We support a range of data connectors, including CSV, Excel, Parquet, Feather, HDF5, JSON, Pickle, SQL Tables, SQL Queries, Spark DataFrames and more. We even allow support for working with images.
