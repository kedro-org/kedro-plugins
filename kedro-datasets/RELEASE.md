--- conflicted
+++ resolved
@@ -1,10 +1,7 @@
 # Upcoming Release
 ## Major features and improvements
-<<<<<<< HEAD
 * Spark and Databricks based datasets now support [databricks-connect>=13.0](https://docs.databricks.com/en/dev-tools/databricks-connect-ref.html)
-=======
 * Moved `PartitionedDataSet` and `IncrementalDataSet` from the core Kedro repo to `kedro-datasets` and renamed to `PartitionedDataset` and `IncrementalDataset`.
->>>>>>> 8a5dfb63
 
 ## Bug fixes and other changes
 * Fix erroneous warning when using an cloud protocol file path with SparkDataSet on Databricks.
