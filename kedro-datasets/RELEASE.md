--- conflicted
+++ resolved
@@ -1,10 +1,7 @@
 # Upcoming Release
 
 ## Major features and improvements
-<<<<<<< HEAD
-* Moved `PartitionedDataSet` and `IncrementalDataSet` from the core Kedro repo to `kedro-datasets` and renamed to `PartitionedDataset` and `IncrementalDataset`.
 * Added xarray.GeoTiffDataset to handle GeoTIFF files.
-=======
 ## Bug fixes and other changes
 ## Community contributions
 
@@ -16,7 +13,6 @@
 * Spark and Databricks based datasets now support [databricks-connect>=13.0](https://docs.databricks.com/en/dev-tools/databricks-connect-ref.html).
 * Bump `s3fs` to latest calendar-versioned release.
 * `PartitionedDataset` and `IncrementalDataset` now both support versioning of the underlying dataset.
->>>>>>> b359ca61
 
 ## Bug fixes and other changes
 * Fixed bug with loading models saved with `TensorFlowModelDataset`.
