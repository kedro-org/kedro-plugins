site_name: ""
site_url: https://docs.kedro.org/projects/kedro-datasets/en/stable/
repo_name: kedro-org/kedro-plugins
repo_url: https://github.com/kedro-org/kedro-plugins

theme:
  name: material
  custom_dir: docs/overrides/
  palette:
    # Palette toggle for light mode
    - scheme: light
      toggle:
        icon: material/white-balance-sunny
        name: Switch to dark mode

    # Palette toggle for dark mode
    - scheme: dark
      toggle:
        icon: material/white-balance-sunny
        name: Switch to light mode

  language: en
  font:
    text: Inter
    code: Inter Regular
  favicon: "https://kedro.org/images/favicon.ico"
  logo: assets/kedro_logo_black.svg
  icon:
    repo: fontawesome/brands/github
    admonition:
      note: octicons/note-16
      tip: octicons/info-16
      warning: octicons/alert-16
      example: octicons/code-16

  features:
    - navigation.instant
    - navigation.tabs
    - navigation.tabs.sticky
    - navigation.sections
    - navigation.tracking
    - navigation.footer
    - search.suggest
    - search.highlight
    - content.tabs.link
    - content.code.annotation
    - content.code.copy
    - content.code.annotate
    - content.code.highlight

plugins:
  - search
  - autorefs
  - mermaid2
  - mkdocstrings:
      handlers:
        python:
          options:
            show_root_toc_entry: true
            show_source: false #currently doesn't show source at correct level, and not for pydantic models
            docstring_style: google
            merge_init_into_class: true
            docstring_section_style: list
            separate_signature: true
            show_root_heading: true
            docstring_options:
              ignore_init_summary: true
              warn_unknown_params: false
              returns_named_value: false
            paths: [src]
            import:
              - https://docs.kedro.org/en/stable/objects.inv
              - https://docs.kedro.org/projects/kedro-datasets/en/stable/objects.inv
  - llmstxt:
      markdown_description: |
        Kedro-Datasets provides a collection of data connectors for various file formats and storage systems,
        designed to work seamlessly with the Kedro framework's Data Catalog.

        This is a companion package to the main Kedro framework:
        Main documentation: https://docs.kedro.org/en/stable/

        Current version: 8.1.0
        Last updated: 21/08/2025

      full_output: llms-full.txt

      sections:
        Core Datasets Overview:
          - index.md: Kedro Datasets documentation homepage

        Core Data Format Datasets:
          - api/kedro_datasets/pandas.CSVDataset.md: CSV file handling with pandas
          - api/kedro_datasets/pandas.ExcelDataset.md: Excel file operations
          - api/kedro_datasets/pandas.ParquetDataset.md: Efficient columnar storage format
          - api/kedro_datasets/pandas.JSONDataset.md: JSON data handling
          - api/kedro_datasets/pandas.XMLDataset.md: XML file processing
          - api/kedro_datasets/pandas.HDFDataset.md: HDF5 file format support
          - api/kedro_datasets/pandas.FeatherDataset.md: Fast feather format
          - api/kedro_datasets/pandas.GenericDataset.md: Generic pandas operations
          - api/kedro_datasets/json.JSONDataset.md: Native JSON handling
          - api/kedro_datasets/yaml.YAMLDataset.md: YAML configuration files
          - api/kedro_datasets/text.TextDataset.md: Plain text file operations
          - api/kedro_datasets/pickle.PickleDataset.md: Python object serialization
          - api/kedro_datasets/biosequence.BioSequenceDataset.md: Biological sequence data
          - api/kedro_datasets/email.EmailMessageDataset.md: Email message handling
          - api/kedro_datasets/matlab.MatlabDataset.md: MATLAB file support
          - api/kedro_datasets/svmlight.SVMLightDataset.md: SVMLight format for ML
          - api/kedro_datasets/openxml.DocxDataset.md: Microsoft Word documents

        Database Datasets:
          - api/kedro_datasets/pandas.SQLTableDataset.md: SQL table operations
          - api/kedro_datasets/pandas.SQLQueryDataset.md: Custom SQL queries
          - api/kedro_datasets/pandas.GBQTableDataset.md: Google BigQuery tables
          - api/kedro_datasets/pandas.GBQQueryDataset.md: Google BigQuery queries
          - api/kedro_datasets/snowflake.SnowparkTableDataset.md: Snowflake integration
          - api/kedro_datasets/redis.PickleDataset.md: Redis key-value store

        Big Data and Distributed Computing:
          - api/kedro_datasets/spark.SparkDataset.md: Apache Spark DataFrames
          - api/kedro_datasets/spark.SparkHiveDataset.md: Spark Hive tables
          - api/kedro_datasets/spark.SparkJDBCDataset.md: Spark JDBC connections
          - api/kedro_datasets/spark.SparkStreamingDataset.md: Spark streaming data
          - api/kedro_datasets/spark.DeltaTableDataset.md: Delta Lake tables
          - api/kedro_datasets/spark.GBQQueryDataset.md: Spark BigQuery integration
          - api/kedro_datasets/databricks.ManagedTableDataset.md: Databricks managed tables
          - api/kedro_datasets/dask.CSVDataset.md: Dask distributed CSV
          - api/kedro_datasets/dask.ParquetDataset.md: Dask distributed Parquet
          - api/kedro_datasets/polars.CSVDataset.md: High-performance Polars CSV
          - api/kedro_datasets/polars.EagerPolarsDataset.md: Eager Polars DataFrames
          - api/kedro_datasets/polars.LazyPolarsDataset.md: Lazy Polars evaluation
          - api/kedro_datasets/pandas.DeltaTableDataset.md: Pandas Delta Lake support

        Partitioned and Incremental Data:
          - api/kedro_datasets/partitions.PartitionedDataset.md: Handle multiple files as one dataset
          - api/kedro_datasets/partitions.IncrementalDataset.md: Process only new/changed data

        Machine Learning and AI:
          - api/kedro_datasets/tensorflow.TensorFlowModelDataset.md: TensorFlow model storage
          - api/kedro_datasets/huggingface.HFDataset.md: HuggingFace datasets integration
          - api/kedro_datasets/huggingface.HFTransformerPipelineDataset.md: HuggingFace transformer pipelines

        Visualization and Plotting:
          - api/kedro_datasets/matplotlib.MatplotlibDataset.md: Matplotlib figure storage
          - api/kedro_datasets/plotly.PlotlyDataset.md: Interactive Plotly visualizations
          - api/kedro_datasets/plotly.JSONDataset.md: Plotly JSON format
          - api/kedro_datasets/plotly.HTMLDataset.md: Plotly HTML output
          - api/kedro_datasets/holoviews.HoloviewsWriter.md: Holoviews visualization
          - api/kedro_datasets/pillow.ImageDataset.md: Image processing with Pillow

        Geospatial and Scientific:
          - api/kedro_datasets/geopandas.GenericDataset.md: Geospatial data with GeoPandas
          - api/kedro_datasets/ibis.FileDataset.md: Ibis file operations
          - api/kedro_datasets/ibis.TableDataset.md: Ibis table operations
          - api/kedro_datasets/networkx.GMLDataset.md: Graph Modeling Language
          - api/kedro_datasets/networkx.GraphMLDataset.md: GraphML format
          - api/kedro_datasets/networkx.JSONDataset.md: NetworkX JSON graphs

        API and External Services:
          - api/kedro_datasets/api.APIDataset.md: REST API data fetching

        Experimental Datasets Overview:
          - api/kedro_datasets_experimental/index.md: Experimental features documentation

        Experimental LLM and AI:
          - api/kedro_datasets_experimental/langchain.ChatOpenAIDataset.md: OpenAI chat integration
          - api/kedro_datasets_experimental/langchain.ChatAnthropicDataset.md: Anthropic Claude integration
          - api/kedro_datasets_experimental/langchain.ChatCohereDataset.md: Cohere chat models
          - api/kedro_datasets_experimental/langchain.OpenAIEmbeddingsDataset.md: OpenAI embeddings
          - api/kedro_datasets_experimental/langchain.LangChainPromptDataset.md: LangChain prompt templates
          - api/kedro_datasets_experimental/langfuse.LangfusePromptDataset.md: Langfuse prompt integration
          - api/kedro_datasets_experimental/langfuse.LangfuseTraceDataset.md: Langfuse tracing integration
          - api/kedro_datasets_experimental/opik.OpikTraceDataset.md: Opik tracing integration

        Experimental Deep Learning:
          - api/kedro_datasets_experimental/pytorch.PyTorchDataset.md: PyTorch model storage
          - api/kedro_datasets_experimental/safetensors.SafetensorsDataset.md: Safe tensor serialization

        Experimental Hyperparameter Tuning:
          - api/kedro_datasets_experimental/optuna.StudyDataset.md: Distributed hyperparameter tuning with Optuna

        Experimental Specialized Formats:
          - api/kedro_datasets_experimental/prophet.ProphetModelDataset.md: Time series with Prophet
          - api/kedro_datasets_experimental/video.VideoDataset.md: Video file processing
          - api/kedro_datasets_experimental/pypdf.PDFDataset.md: PDF file text extraction
          - api/kedro_datasets_experimental/netcdf.NetCDFDataset.md: NetCDF scientific data
          - api/kedro_datasets_experimental/rioxarray.GeoTIFFDataset.md: GeoTIFF raster data
          - api/kedro_datasets_experimental/polars.PolarsDatabaseDataset.md: Polars database connector
          - api/kedro_datasets_experimental/databricks.ExternalTableDataset.md: Databricks external tables

markdown_extensions:
  - attr_list
  - md_in_html
  - pymdownx.inlinehilite
  - pymdownx.snippets
  - tables
  - footnotes
  - admonition
  - pymdownx.details
  - pymdownx.tabbed:
      alternate_style: true
  - def_list
  - pymdownx.tasklist:
      custom_checkbox: true
  - toc:
      permalink: true
      title: Contents
  - pymdownx.arithmatex:
      generic: true
  - attr_list
  - pymdownx.highlight
  - pymdownx.superfences:
      custom_fences:
        - name: mermaid
          class: mermaid
          format: !!python/name:pymdownx.superfences.fence_code_format

extra_css:
  - stylesheets/source-buttons.css
  - stylesheets/colors.css
  - stylesheets/globals.css
  - stylesheets/typography.css
  - stylesheets/themes.css
  - stylesheets/footer.css
  - stylesheets/welcome.css
  - stylesheets/code-select.css

extra_javascript:
  - javascript/readthedocs.js
  - javascript/deindex-old-docs.js
  - javascript/code-select.js
  - javascript/source-links.js

nav:
  - Welcome: https://docs.kedro.org/en/stable/
  - Kedro: https://docs.kedro.org/en/stable/getting-started/course/
  - Kedro-Viz: https://docs.kedro.org/projects/kedro-viz/en/stable/
  - Kedro-Datasets:
    - API documentation:
      - Core Datasets:
        - Overview: index.md
        - API:
          - api.APIDataset: api/kedro_datasets/api.APIDataset.md
        - Biosequence:
          - biosequence.BioSequenceDataset: api/kedro_datasets/biosequence.BioSequenceDataset.md
        - Dask:
          - dask.CSVDataset: api/kedro_datasets/dask.CSVDataset.md
          - dask.ParquetDataset: api/kedro_datasets/dask.ParquetDataset.md
        - Databricks:
          - databricks.ManagedTableDataset: api/kedro_datasets/databricks.ManagedTableDataset.md
        - Email:
          - email.EmailMessageDataset: api/kedro_datasets/email.EmailMessageDataset.md
        - Geopandas:
          - geopandas.GenericDataset: api/kedro_datasets/geopandas.GenericDataset.md
        - Holoviews:
          - holoviews.HoloviewsWriter: api/kedro_datasets/holoviews.HoloviewsWriter.md
        - Huggingface:
          - huggingface.HFDataset: api/kedro_datasets/huggingface.HFDataset.md
          - huggingface.HFTransformerPipelineDataset: api/kedro_datasets/huggingface.HFTransformerPipelineDataset.md
        - Ibis:
          - ibis.FileDataset: api/kedro_datasets/ibis.FileDataset.md
          - ibis.TableDataset: api/kedro_datasets/ibis.TableDataset.md
        - JSON:
          - json.JSONDataset: api/kedro_datasets/json.JSONDataset.md
        - Matlab:
          - matlab.MatlabDataset: api/kedro_datasets/matlab.MatlabDataset.md
        - Matplotlib:
          - matplotlib.MatplotlibDataset: api/kedro_datasets/matplotlib.MatplotlibDataset.md
        - NetworkX:
          - networkx.GMLDataset: api/kedro_datasets/networkx.GMLDataset.md
          - networkx.GraphMLDataset: api/kedro_datasets/networkx.GraphMLDataset.md
          - networkx.JSONDataset: api/kedro_datasets/networkx.JSONDataset.md
        - OpenXML:
          - docx.DocxDataset: api/kedro_datasets/openxml.DocxDataset.md
          - pptx.PptxDataset: api/kedro_datasets/openxml.PptxDataset.md
        - Pandas:
          - pandas.CSVDataset: api/kedro_datasets/pandas.CSVDataset.md
          - pandas.DeltaTableDataset: api/kedro_datasets/pandas.DeltaTableDataset.md
          - pandas.ExcelDataset: api/kedro_datasets/pandas.ExcelDataset.md
          - pandas.FeatherDataset: api/kedro_datasets/pandas.FeatherDataset.md
          - pandas.GBQQueryDataset: api/kedro_datasets/pandas.GBQQueryDataset.md
          - pandas.GBQTableDataset: api/kedro_datasets/pandas.GBQTableDataset.md
          - pandas.GenericDataset: api/kedro_datasets/pandas.GenericDataset.md
          - pandas.HDFDataset: api/kedro_datasets/pandas.HDFDataset.md
          - pandas.JSONDataset: api/kedro_datasets/pandas.JSONDataset.md
          - pandas.ParquetDataset: api/kedro_datasets/pandas.ParquetDataset.md
          - pandas.SQLQueryDataset: api/kedro_datasets/pandas.SQLQueryDataset.md
          - pandas.SQLTableDataset: api/kedro_datasets/pandas.SQLTableDataset.md
          - pandas.XMLDataset: api/kedro_datasets/pandas.XMLDataset.md
        - Partitions:
          - partitions.IncrementalDataset: api/kedro_datasets/partitions.IncrementalDataset.md
          - partitions.PartitionedDataset: api/kedro_datasets/partitions.PartitionedDataset.md
        - Pickle:
          - pickle.PickleDataset: api/kedro_datasets/pickle.PickleDataset.md
        - Pillow:
          - pillow.ImageDataset: api/kedro_datasets/pillow.ImageDataset.md
        - Plotly:
          - plotly.HTMLDataset: api/kedro_datasets/plotly.HTMLDataset.md
          - plotly.JSONDataset: api/kedro_datasets/plotly.JSONDataset.md
          - plotly.PlotlyDataset: api/kedro_datasets/plotly.PlotlyDataset.md
        - Polars:
          - polars.CSVDataset: api/kedro_datasets/polars.CSVDataset.md
          - polars.EagerPolarsDataset: api/kedro_datasets/polars.EagerPolarsDataset.md
          - polars.LazyPolarsDataset: api/kedro_datasets/polars.LazyPolarsDataset.md
        - Redis:
          - redis.PickleDataset: api/kedro_datasets/redis.PickleDataset.md
        - Snowflake:
          - snowflake.SnowparkTableDataset: api/kedro_datasets/snowflake.SnowparkTableDataset.md
        - Spark:
          - spark.DeltaTableDataset: api/kedro_datasets/spark.DeltaTableDataset.md
          - spark.GBQQueryDataset: api/kedro_datasets/spark.GBQQueryDataset.md
          - spark.SparkDataset: api/kedro_datasets/spark.SparkDataset.md
          - spark.SparkHiveDataset: api/kedro_datasets/spark.SparkHiveDataset.md
          - spark.SparkJDBCDataset: api/kedro_datasets/spark.SparkJDBCDataset.md
          - spark.SparkStreamingDataset: api/kedro_datasets/spark.SparkStreamingDataset.md
        - SVMLight:
          - svmlight.SVMLightDataset: api/kedro_datasets/svmlight.SVMLightDataset.md
        - TensorFlow:
          - tensorflow.TensorFlowModelDataset: api/kedro_datasets/tensorflow.TensorFlowModelDataset.md
        - Text:
          - text.TextDataset: api/kedro_datasets/text.TextDataset.md
        - YAML:
          - yaml.YAMLDataset: api/kedro_datasets/yaml.YAMLDataset.md
      - Experimental Datasets:
        - Overview: api/kedro_datasets_experimental/index.md
        - Databricks:
          - databricks.ExternalTableDataset: api/kedro_datasets_experimental/databricks.ExternalTableDataset.md
        - Langchain:
          - langchain.ChatAnthropicDataset: api/kedro_datasets_experimental/langchain.ChatAnthropicDataset.md
          - langchain.ChatCohereDataset: api/kedro_datasets_experimental/langchain.ChatCohereDataset.md
          - langchain.ChatOpenAIDataset: api/kedro_datasets_experimental/langchain.ChatOpenAIDataset.md
          - langchain.OpenAIEmbeddingsDataset: api/kedro_datasets_experimental/langchain.OpenAIEmbeddingsDataset.md
          - langchain.LangChainPromptDataset: api/kedro_datasets_experimental/langchain.LangChainPromptDataset.md
        - Langfuse:
          - langfuse.LangfusePromptDataset: api/kedro_datasets_experimental/langfuse.LangfusePromptDataset.md
          - langfuse.LangfuseTraceDataset: api/kedro_datasets_experimental/langfuse.LangfuseTraceDataset.md
        - NetCDF:
          - netcdf.NetCDFDataset: api/kedro_datasets_experimental/netcdf.NetCDFDataset.md
<<<<<<< HEAD
        - Opik:
          - opik.OpikTraceDataset: api/kedro_datasets_experimental/opik.OpikTraceDataset.md
=======
        - Optuna:
          - optuna.StudyDataset: api/kedro_datasets_experimental/optuna.StudyDataset.md
>>>>>>> 76479686
        - PyPDF:
          - pypdf.PDFDataset: api/kedro_datasets_experimental/pypdf.PDFDataset.md
        - Polars:
          - polars.PolarsDatabaseDataset: api/kedro_datasets_experimental/polars.PolarsDatabaseDataset.md
        - Prophet:
          - prophet.ProphetModelDataset: api/kedro_datasets_experimental/prophet.ProphetModelDataset.md
        - PyTorch:
          - pytorch.PyTorchDataset: api/kedro_datasets_experimental/pytorch.PyTorchDataset.md
        - RioXarray:
          - rioxarray.GeoTIFFDataset: api/kedro_datasets_experimental/rioxarray.GeoTIFFDataset.md
        - Safetensors:
          - safetensors.SafetensorsDataset: api/kedro_datasets_experimental/safetensors.SafetensorsDataset.md
        - Video:
          - video.VideoDataset: api/kedro_datasets_experimental/video.VideoDataset.md

not_in_nav: |
  readme.md

validation:
  omitted_files: warn
  absolute_links: warn
  unrecognized_links: warn
  anchors: warn<|MERGE_RESOLUTION|>--- conflicted
+++ resolved
@@ -335,13 +335,10 @@
           - langfuse.LangfuseTraceDataset: api/kedro_datasets_experimental/langfuse.LangfuseTraceDataset.md
         - NetCDF:
           - netcdf.NetCDFDataset: api/kedro_datasets_experimental/netcdf.NetCDFDataset.md
-<<<<<<< HEAD
         - Opik:
           - opik.OpikTraceDataset: api/kedro_datasets_experimental/opik.OpikTraceDataset.md
-=======
         - Optuna:
           - optuna.StudyDataset: api/kedro_datasets_experimental/optuna.StudyDataset.md
->>>>>>> 76479686
         - PyPDF:
           - pypdf.PDFDataset: api/kedro_datasets_experimental/pypdf.PDFDataset.md
         - Polars:
