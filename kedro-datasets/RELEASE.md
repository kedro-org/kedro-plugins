--- conflicted
+++ resolved
@@ -9,16 +9,9 @@
 - Added credentials support to `ibis.TableDataset`.
 - Added the following new datasets:
 
-<<<<<<< HEAD
-| Type                           | Description                                                 | Location                             |
-|--------------------------------|-------------------------------------------------------------|--------------------------------------|
-| `chromadb.ChromaDBDataset` | A dataset for loading and saving data to ChromaDB vector database collections | `kedro_datasets_experimental.chromadb` |
-| `langfuse.LangfuseTraceDataset` | A dataset to provide Langfuse tracing clients and callbacks | `kedro_datasets_experimental.langfuse` |
-=======
 | Type                  | Description                                                                             | Location                 |
 |-----------------------|-----------------------------------------------------------------------------------------|--------------------------|
 | `openxml.PptxDataset` | A dataset for loading and saving .pptx files (Microsoft PowerPoint) using `python-pptx` | `kedro_datasets.openxml` |
->>>>>>> 8f4bb12a
 
 - Added the following new **experimental** datasets:
 
@@ -28,6 +21,7 @@
 | `langchain.LangChainPromptDataset` | Kedro dataset for loading LangChain prompts                     | `kedro_datasets_experimental.langchain` |
 | `pypdf.PDFDataset`                 | Kedro dataset to read PDF files and extract text using pypdf    | `kedro_datasets_experimental.pypdf`     |
 | `langfuse.LangfusePromptDataset`   | Kedro dataset for managing Langfuse prompts                     | `kedro_datasets_experimental.langfuse`  |
+| `chromadb.ChromaDBDataset` | A dataset for loading and saving data to ChromaDB vector database collections | `kedro_datasets_experimental.chromadb` |
 
 ## Bug fixes and other changes
 - Add HTMLPreview type.
