site_name: ""
site_url: https://docs.kedro.org/projects/kedro-datasets
repo_name: kedro-org/kedro-plugins
repo_url: https://github.com/kedro-org/kedro-plugins/tree/main/kedro-datasets

theme:
  name: material
  custom_dir: docs/overrides/
  palette:
     # Palette toggle for light mode
    - scheme: light
      toggle:
        icon: material/white-balance-sunny
        name: Switch to dark mode

    # Palette toggle for dark mode
    - scheme: dark
      toggle:
        icon: material/white-balance-sunny
        name: Switch to light mode

  language: en
  font:
    text: Inter
    code: Inter Regular
  favicon: "https://kedro.org/images/favicon.ico"
  logo: assets/kedro_logo_black.svg
  icon:
    repo: fontawesome/brands/github
    admonition:
      note: octicons/note-16
      tip: octicons/info-16
      warning: octicons/alert-16
      example: octicons/code-16

  features:
    - navigation.instant
    - navigation.tabs
    - navigation.tabs.sticky
    - navigation.sections
    - navigation.tracking
    - navigation.footer
    - search.suggest
    - search.highlight
    - content.tabs.link
    - content.code.annotation
    - content.code.copy
    - content.code.annotate
    - content.code.highlight

plugins:
  - search
  - autorefs
  - mermaid2
  - mkdocstrings:
      handlers:
        python:
          options:
            show_root_toc_entry: true
            show_source: false #currently doesn't show source at correct level, and not for pydantic models
            docstring_style: google
            merge_init_into_class: true
            docstring_section_style: list
            separate_signature: true
            show_root_heading: true
            docstring_options:
              ignore_init_summary: true
              warn_unknown_params: false
              returns_named_value: false
            paths: [src]
            import:
              - https://docs.kedro.org/en/stable/objects.inv
              - https://docs.kedro.org/projects/kedro-datasets/en/stable/objects.inv

markdown_extensions:
  - attr_list
  - md_in_html
  - pymdownx.inlinehilite
  - pymdownx.snippets
  - tables
  - footnotes
  - admonition
  - pymdownx.details
  - pymdownx.tabbed:
      alternate_style: true
  - def_list
  - pymdownx.tasklist:
      custom_checkbox: true
  - toc:
      permalink: true
      title: Contents
  - pymdownx.arithmatex:
      generic: true
  - attr_list
  - pymdownx.highlight
  - pymdownx.superfences:
      custom_fences:
        - name: mermaid
          class: mermaid
          format: !!python/name:pymdownx.superfences.fence_code_format

extra_css:
  - stylesheets/colors.css
  - stylesheets/globals.css
  - stylesheets/typography.css
  - stylesheets/themes.css
  - stylesheets/footer.css
  - stylesheets/welcome.css

extra_javascript:
  - javascript/readthedocs.js
  - javascript/deindex-old-docs.js

nav:
  - Welcome: https://docs.kedro.org/en/develop/
  - Kedro: https://docs.kedro.org/en/develop/getting-started/course/
  - Kedro-Viz: https://docs.kedro.org/projects/kedro-viz/en/feature-branch-mkdocs/
  - Kedro-Datasets:
    - API documentation:
      - Core Datasets:
<<<<<<< HEAD
        - pages/api/kedro_datasets/index.md
        - api.APIDataset: pages/api/kedro_datasets/api.APIDataset.md
        - biosequence.BioSequenceDataset: pages/api/kedro_datasets/biosequence.BioSequenceDataset.md
        - dask.CSVDataset: pages/api/kedro_datasets/dask.CSVDataset.md
        - dask.ParquetDataset: pages/api/kedro_datasets/dask.ParquetDataset.md
        - databricks.ManagedTableDataset: pages/api/kedro_datasets/databricks.ManagedTableDataset.md
        - docx.DocxDataset: pages/api/kedro_datasets/docx.DocxDataset.md
        - email.EmailMessageDataset: pages/api/kedro_datasets/email.EmailMessageDataset.md
        - geopandas.GenericDataset: pages/api/kedro_datasets/geopandas.GenericDataset.md
        - holoviews.HoloviewsWriter: pages/api/kedro_datasets/holoviews.HoloviewsWriter.md
        - huggingface.HFDataset: pages/api/kedro_datasets/huggingface.HFDataset.md
        - huggingface.HFTransformerPipelineDataset: pages/api/kedro_datasets/huggingface.HFTransformerPipelineDataset.md
        - ibis.FileDataset: pages/api/kedro_datasets/ibis.FileDataset.md
        - ibis.TableDataset: pages/api/kedro_datasets/ibis.TableDataset.md
        - json.JSONDataset: pages/api/kedro_datasets/json.JSONDataset.md
        - matlab.MatlabDataset: pages/api/kedro_datasets/matlab.MatlabDataset.md
        - matplotlib.MatplotlibDataset: pages/api/kedro_datasets/matplotlib.MatplotlibDataset.md
        - matplotlib.MatplotlibWriter: pages/api/kedro_datasets/matplotlib.MatplotlibWriter.md
        - networkx.GMLDataset: pages/api/kedro_datasets/networkx.GMLDataset.md
        - networkx.GraphMLDataset: pages/api/kedro_datasets/networkx.GraphMLDataset.md
        - networkx.JSONDataset: pages/api/kedro_datasets/networkx.JSONDataset.md
        - pandas.CSVDataset: pages/api/kedro_datasets/pandas.CSVDataset.md
        - pandas.DeltaTableDataset: pages/api/kedro_datasets/pandas.DeltaTableDataset.md
        - pandas.ExcelDataset: pages/api/kedro_datasets/pandas.ExcelDataset.md
        - pandas.FeatherDataset: pages/api/kedro_datasets/pandas.FeatherDataset.md
        - pandas.GBQQueryDataset: pages/api/kedro_datasets/pandas.GBQQueryDataset.md
        - pandas.GBQTableDataset: pages/api/kedro_datasets/pandas.GBQTableDataset.md
        - pandas.GenericDataset: pages/api/kedro_datasets/pandas.GenericDataset.md
        - pandas.HDFDataset: pages/api/kedro_datasets/pandas.HDFDataset.md
        - pandas.JSONDataset: pages/api/kedro_datasets/pandas.JSONDataset.md
        - pandas.ParquetDataset: pages/api/kedro_datasets/pandas.ParquetDataset.md
        - pandas.SQLQueryDataset: pages/api/kedro_datasets/pandas.SQLQueryDataset.md
        - pandas.SQLTableDataset: pages/api/kedro_datasets/pandas.SQLTableDataset.md
        - pandas.XMLDataset: pages/api/kedro_datasets/pandas.XMLDataset.md
        - partitions.IncrementalDataset: pages/api/kedro_datasets/partitions.IncrementalDataset.md
        - partitions.PartitionedDataset: pages/api/kedro_datasets/partitions.PartitionedDataset.md
        - pickle.PickleDataset: pages/api/kedro_datasets/pickle.PickleDataset.md
        - pillow.ImageDataset: pages/api/kedro_datasets/pillow.ImageDataset.md
        - plotly.HTMLDataset: pages/api/kedro_datasets/plotly.HTMLDataset.md
        - plotly.JSONDataset: pages/api/kedro_datasets/plotly.JSONDataset.md
        - plotly.PlotlyDataset: pages/api/kedro_datasets/plotly.PlotlyDataset.md
        - polars.CSVDataset: pages/api/kedro_datasets/polars.CSVDataset.md
        - polars.EagerPolarsDataset: pages/api/kedro_datasets/polars.EagerPolarsDataset.md
        - polars.LazyPolarsDataset: pages/api/kedro_datasets/polars.LazyPolarsDataset.md
        - redis.PickleDataset: pages/api/kedro_datasets/redis.PickleDataset.md
        - snowflake.SnowparkTableDataset: pages/api/kedro_datasets/snowflake.SnowparkTableDataset.md
        - spark.DeltaTableDataset: pages/api/kedro_datasets/spark.DeltaTableDataset.md
        - spark.GBQQueryDataset: pages/api/kedro_datasets/spark.GBQQueryDataset.md
        - spark.SparkDataset: pages/api/kedro_datasets/spark.SparkDataset.md
        - spark.SparkHiveDataset: pages/api/kedro_datasets/spark.SparkHiveDataset.md
        - spark.SparkJDBCDataset: pages/api/kedro_datasets/spark.SparkJDBCDataset.md
        - spark.SparkStreamingDataset: pages/api/kedro_datasets/spark.SparkStreamingDataset.md
        - svmlight.SVMLightDataset: pages/api/kedro_datasets/svmlight.SVMLightDataset.md
        - tensorflow.TensorFlowModelDataset: pages/api/kedro_datasets/tensorflow.TensorFlowModelDataset.md
        - text.TextDataset: pages/api/kedro_datasets/text.TextDataset.md
        - yaml.YAMLDataset: pages/api/kedro_datasets/yaml.YAMLDataset.md
=======
        - Overview: index.md
        - api.APIDataset: api/kedro_datasets/api.APIDataset.md
        - biosequence.BioSequenceDataset: api/kedro_datasets/biosequence.BioSequenceDataset.md
        - dask.CSVDataset: api/kedro_datasets/dask.CSVDataset.md
        - dask.ParquetDataset: api/kedro_datasets/dask.ParquetDataset.md
        - databricks.ManagedTableDataset: api/kedro_datasets/databricks.ManagedTableDataset.md
        - email.EmailMessageDataset: api/kedro_datasets/email.EmailMessageDataset.md
        - geopandas.GenericDataset: api/kedro_datasets/geopandas.GenericDataset.md
        - holoviews.HoloviewsWriter: api/kedro_datasets/holoviews.HoloviewsWriter.md
        - huggingface.HFDataset: api/kedro_datasets/huggingface.HFDataset.md
        - huggingface.HFTransformerPipelineDataset: api/kedro_datasets/huggingface.HFTransformerPipelineDataset.md
        - ibis.FileDataset: api/kedro_datasets/ibis.FileDataset.md
        - ibis.TableDataset: api/kedro_datasets/ibis.TableDataset.md
        - json.JSONDataset: api/kedro_datasets/json.JSONDataset.md
        - matlab.MatlabDataset: api/kedro_datasets/matlab.MatlabDataset.md
        - matplotlib.MatplotlibDataset: api/kedro_datasets/matplotlib.MatplotlibDataset.md
        - networkx.GMLDataset: api/kedro_datasets/networkx.GMLDataset.md
        - networkx.GraphMLDataset: api/kedro_datasets/networkx.GraphMLDataset.md
        - networkx.JSONDataset: api/kedro_datasets/networkx.JSONDataset.md
        - pandas.CSVDataset: api/kedro_datasets/pandas.CSVDataset.md
        - pandas.DeltaTableDataset: api/kedro_datasets/pandas.DeltaTableDataset.md
        - pandas.ExcelDataset: api/kedro_datasets/pandas.ExcelDataset.md
        - pandas.FeatherDataset: api/kedro_datasets/pandas.FeatherDataset.md
        - pandas.GBQQueryDataset: api/kedro_datasets/pandas.GBQQueryDataset.md
        - pandas.GBQTableDataset: api/kedro_datasets/pandas.GBQTableDataset.md
        - pandas.GenericDataset: api/kedro_datasets/pandas.GenericDataset.md
        - pandas.HDFDataset: api/kedro_datasets/pandas.HDFDataset.md
        - pandas.JSONDataset: api/kedro_datasets/pandas.JSONDataset.md
        - pandas.ParquetDataset: api/kedro_datasets/pandas.ParquetDataset.md
        - pandas.SQLQueryDataset: api/kedro_datasets/pandas.SQLQueryDataset.md
        - pandas.SQLTableDataset: api/kedro_datasets/pandas.SQLTableDataset.md
        - pandas.XMLDataset: api/kedro_datasets/pandas.XMLDataset.md
        - partitions.IncrementalDataset: api/kedro_datasets/partitions.IncrementalDataset.md
        - partitions.PartitionedDataset: api/kedro_datasets/partitions.PartitionedDataset.md
        - pickle.PickleDataset: api/kedro_datasets/pickle.PickleDataset.md
        - pillow.ImageDataset: api/kedro_datasets/pillow.ImageDataset.md
        - plotly.HTMLDataset: api/kedro_datasets/plotly.HTMLDataset.md
        - plotly.JSONDataset: api/kedro_datasets/plotly.JSONDataset.md
        - plotly.PlotlyDataset: api/kedro_datasets/plotly.PlotlyDataset.md
        - polars.CSVDataset: api/kedro_datasets/polars.CSVDataset.md
        - polars.EagerPolarsDataset: api/kedro_datasets/polars.EagerPolarsDataset.md
        - polars.LazyPolarsDataset: api/kedro_datasets/polars.LazyPolarsDataset.md
        - redis.PickleDataset: api/kedro_datasets/redis.PickleDataset.md
        - snowflake.SnowparkTableDataset: api/kedro_datasets/snowflake.SnowparkTableDataset.md
        - spark.DeltaTableDataset: api/kedro_datasets/spark.DeltaTableDataset.md
        - spark.GBQQueryDataset: api/kedro_datasets/spark.GBQQueryDataset.md
        - spark.SparkDataset: api/kedro_datasets/spark.SparkDataset.md
        - spark.SparkHiveDataset: api/kedro_datasets/spark.SparkHiveDataset.md
        - spark.SparkJDBCDataset: api/kedro_datasets/spark.SparkJDBCDataset.md
        - spark.SparkStreamingDataset: api/kedro_datasets/spark.SparkStreamingDataset.md
        - svmlight.SVMLightDataset: api/kedro_datasets/svmlight.SVMLightDataset.md
        - tensorflow.TensorFlowModelDataset: api/kedro_datasets/tensorflow.TensorFlowModelDataset.md
        - text.TextDataset: api/kedro_datasets/text.TextDataset.md
        - yaml.YAMLDataset: api/kedro_datasets/yaml.YAMLDataset.md
>>>>>>> 85efb860
      - Experimental Datasets:
        - Overview: api/kedro_datasets_experimental/index.md
        - databricks.ExternalTableDataset: api/kedro_datasets_experimental/databricks.ExternalTableDataset.md
        - langchain.ChatAnthropicDataset: api/kedro_datasets_experimental/langchain.ChatAnthropicDataset.md
        - langchain.ChatCohereDataset: api/kedro_datasets_experimental/langchain.ChatCohereDataset.md
        - langchain.ChatOpenAIDataset: api/kedro_datasets_experimental/langchain.ChatOpenAIDataset.md
        - langchain.OpenAIEmbeddingsDataset: api/kedro_datasets_experimental/langchain.OpenAIEmbeddingsDataset.md
        - netcdf.NetCDFDataset: api/kedro_datasets_experimental/netcdf.NetCDFDataset.md
        - prophet.ProphetModelDataset: api/kedro_datasets_experimental/prophet.ProphetModelDataset.md
        - pytorch.PyTorchDataset: api/kedro_datasets_experimental/pytorch.PyTorchDataset.md
        - rioxarray.GeoTIFFDataset: api/kedro_datasets_experimental/rioxarray.GeoTIFFDataset.md
        - safetensors.SafetensorsDataset: api/kedro_datasets_experimental/safetensors.SafetensorsDataset.md
        - video.VideoDataset: api/kedro_datasets_experimental/video.VideoDataset.md<|MERGE_RESOLUTION|>--- conflicted
+++ resolved
@@ -118,70 +118,13 @@
   - Kedro-Datasets:
     - API documentation:
       - Core Datasets:
-<<<<<<< HEAD
-        - pages/api/kedro_datasets/index.md
-        - api.APIDataset: pages/api/kedro_datasets/api.APIDataset.md
-        - biosequence.BioSequenceDataset: pages/api/kedro_datasets/biosequence.BioSequenceDataset.md
-        - dask.CSVDataset: pages/api/kedro_datasets/dask.CSVDataset.md
-        - dask.ParquetDataset: pages/api/kedro_datasets/dask.ParquetDataset.md
-        - databricks.ManagedTableDataset: pages/api/kedro_datasets/databricks.ManagedTableDataset.md
-        - docx.DocxDataset: pages/api/kedro_datasets/docx.DocxDataset.md
-        - email.EmailMessageDataset: pages/api/kedro_datasets/email.EmailMessageDataset.md
-        - geopandas.GenericDataset: pages/api/kedro_datasets/geopandas.GenericDataset.md
-        - holoviews.HoloviewsWriter: pages/api/kedro_datasets/holoviews.HoloviewsWriter.md
-        - huggingface.HFDataset: pages/api/kedro_datasets/huggingface.HFDataset.md
-        - huggingface.HFTransformerPipelineDataset: pages/api/kedro_datasets/huggingface.HFTransformerPipelineDataset.md
-        - ibis.FileDataset: pages/api/kedro_datasets/ibis.FileDataset.md
-        - ibis.TableDataset: pages/api/kedro_datasets/ibis.TableDataset.md
-        - json.JSONDataset: pages/api/kedro_datasets/json.JSONDataset.md
-        - matlab.MatlabDataset: pages/api/kedro_datasets/matlab.MatlabDataset.md
-        - matplotlib.MatplotlibDataset: pages/api/kedro_datasets/matplotlib.MatplotlibDataset.md
-        - matplotlib.MatplotlibWriter: pages/api/kedro_datasets/matplotlib.MatplotlibWriter.md
-        - networkx.GMLDataset: pages/api/kedro_datasets/networkx.GMLDataset.md
-        - networkx.GraphMLDataset: pages/api/kedro_datasets/networkx.GraphMLDataset.md
-        - networkx.JSONDataset: pages/api/kedro_datasets/networkx.JSONDataset.md
-        - pandas.CSVDataset: pages/api/kedro_datasets/pandas.CSVDataset.md
-        - pandas.DeltaTableDataset: pages/api/kedro_datasets/pandas.DeltaTableDataset.md
-        - pandas.ExcelDataset: pages/api/kedro_datasets/pandas.ExcelDataset.md
-        - pandas.FeatherDataset: pages/api/kedro_datasets/pandas.FeatherDataset.md
-        - pandas.GBQQueryDataset: pages/api/kedro_datasets/pandas.GBQQueryDataset.md
-        - pandas.GBQTableDataset: pages/api/kedro_datasets/pandas.GBQTableDataset.md
-        - pandas.GenericDataset: pages/api/kedro_datasets/pandas.GenericDataset.md
-        - pandas.HDFDataset: pages/api/kedro_datasets/pandas.HDFDataset.md
-        - pandas.JSONDataset: pages/api/kedro_datasets/pandas.JSONDataset.md
-        - pandas.ParquetDataset: pages/api/kedro_datasets/pandas.ParquetDataset.md
-        - pandas.SQLQueryDataset: pages/api/kedro_datasets/pandas.SQLQueryDataset.md
-        - pandas.SQLTableDataset: pages/api/kedro_datasets/pandas.SQLTableDataset.md
-        - pandas.XMLDataset: pages/api/kedro_datasets/pandas.XMLDataset.md
-        - partitions.IncrementalDataset: pages/api/kedro_datasets/partitions.IncrementalDataset.md
-        - partitions.PartitionedDataset: pages/api/kedro_datasets/partitions.PartitionedDataset.md
-        - pickle.PickleDataset: pages/api/kedro_datasets/pickle.PickleDataset.md
-        - pillow.ImageDataset: pages/api/kedro_datasets/pillow.ImageDataset.md
-        - plotly.HTMLDataset: pages/api/kedro_datasets/plotly.HTMLDataset.md
-        - plotly.JSONDataset: pages/api/kedro_datasets/plotly.JSONDataset.md
-        - plotly.PlotlyDataset: pages/api/kedro_datasets/plotly.PlotlyDataset.md
-        - polars.CSVDataset: pages/api/kedro_datasets/polars.CSVDataset.md
-        - polars.EagerPolarsDataset: pages/api/kedro_datasets/polars.EagerPolarsDataset.md
-        - polars.LazyPolarsDataset: pages/api/kedro_datasets/polars.LazyPolarsDataset.md
-        - redis.PickleDataset: pages/api/kedro_datasets/redis.PickleDataset.md
-        - snowflake.SnowparkTableDataset: pages/api/kedro_datasets/snowflake.SnowparkTableDataset.md
-        - spark.DeltaTableDataset: pages/api/kedro_datasets/spark.DeltaTableDataset.md
-        - spark.GBQQueryDataset: pages/api/kedro_datasets/spark.GBQQueryDataset.md
-        - spark.SparkDataset: pages/api/kedro_datasets/spark.SparkDataset.md
-        - spark.SparkHiveDataset: pages/api/kedro_datasets/spark.SparkHiveDataset.md
-        - spark.SparkJDBCDataset: pages/api/kedro_datasets/spark.SparkJDBCDataset.md
-        - spark.SparkStreamingDataset: pages/api/kedro_datasets/spark.SparkStreamingDataset.md
-        - svmlight.SVMLightDataset: pages/api/kedro_datasets/svmlight.SVMLightDataset.md
-        - tensorflow.TensorFlowModelDataset: pages/api/kedro_datasets/tensorflow.TensorFlowModelDataset.md
-        - text.TextDataset: pages/api/kedro_datasets/text.TextDataset.md
-        - yaml.YAMLDataset: pages/api/kedro_datasets/yaml.YAMLDataset.md
-=======
         - Overview: index.md
         - api.APIDataset: api/kedro_datasets/api.APIDataset.md
         - biosequence.BioSequenceDataset: api/kedro_datasets/biosequence.BioSequenceDataset.md
         - dask.CSVDataset: api/kedro_datasets/dask.CSVDataset.md
         - dask.ParquetDataset: api/kedro_datasets/dask.ParquetDataset.md
         - databricks.ManagedTableDataset: api/kedro_datasets/databricks.ManagedTableDataset.md
+        - docx.DocxDataset: pages/api/kedro_datasets/docx.DocxDataset.md
         - email.EmailMessageDataset: api/kedro_datasets/email.EmailMessageDataset.md
         - geopandas.GenericDataset: api/kedro_datasets/geopandas.GenericDataset.md
         - holoviews.HoloviewsWriter: api/kedro_datasets/holoviews.HoloviewsWriter.md
@@ -230,7 +173,6 @@
         - tensorflow.TensorFlowModelDataset: api/kedro_datasets/tensorflow.TensorFlowModelDataset.md
         - text.TextDataset: api/kedro_datasets/text.TextDataset.md
         - yaml.YAMLDataset: api/kedro_datasets/yaml.YAMLDataset.md
->>>>>>> 85efb860
       - Experimental Datasets:
         - Overview: api/kedro_datasets_experimental/index.md
         - databricks.ExternalTableDataset: api/kedro_datasets_experimental/databricks.ExternalTableDataset.md
