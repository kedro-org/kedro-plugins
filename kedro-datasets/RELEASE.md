--- conflicted
+++ resolved
@@ -20,49 +20,36 @@
 ## Major features and improvements
 
 - Migrated docs to mkdocs
-<<<<<<< HEAD
-- `ibis.TableDataset`: Added configurable save modes via `save_args.mode`, supporting "append", "overwrite", "error"/"errorifexists", and "ignore". Legacy `save_args.overwrite` is mapped to `mode` for backward compatibility; specifying both is now an error.
-- `ibis.TableDataset`: Added a `credentials` parameter (string URI or dict, optionally with `con`) that supersedes the `connection` parameter. If both are provided, `credentials` takes precedence and a deprecation warning is issued.
-=======
 - Make `kedro-datasets` compatible with Kedro 1.0.0.
 - Added the following new datasets:
 
 | Type                  | Description                                                                       | Location                 |
 |-----------------------|-----------------------------------------------------------------------------------|--------------------------|
 | `openxml.DocxDataset` | A dataset for loading and saving .docx files (Microsoft Word) using `python-docx` | `kedro_datasets.openxml` |
->>>>>>> 609a38c5
+
+- `ibis.TableDataset`: Added configurable save modes via `save_args.mode`, supporting "append", "overwrite", "error"/"errorifexists", and "ignore". Legacy `save_args.overwrite` is mapped to `mode` for backward compatibility; specifying both is now an error.
+- `ibis.TableDataset`: Added a `credentials` parameter (string URI or dict, optionally with `con`) that supersedes the `connection` parameter. If both are provided, `credentials` takes precedence and a deprecation warning is issued.
 
 ## Bug fixes and other changes
 
 - Fixed `PartitionedDataset` to reliably load newly created partitions, particularly with `ParallelRunner`, by ensuring `load()` always re-scans the filesystem .
 - Add a parameter `encoding` inside the dataset `SQLQueryDataset` to choose the encoding format of the query.
-<<<<<<< HEAD
+- Corrected the `APIDataset` docstring to clarify that request parameters should be passed via `load_args`, not as top-level arguments.
 - Improved `_connect` and `_describe` for `ibis.TableDataset`; saving an empty pandas DataFrame is now a no-op.
 
 ## Breaking changes
 
-- ...
+- `kedro-datasets` now requires Kedro 1.0.0 or higher.
 - `ibis.TableDataset`: Deprecated `save_args.overwrite` and the `connection` parameter in favor of `save_args.mode` and `credentials`. Using both `overwrite` and `mode` together raises an error; providing both `credentials` and `connection` emits a deprecation warning. The deprecated options will be removed in a future release.
-=======
-- Corrected the `APIDataset` docstring to clarify that request parameters should be passed via `load_args`, not as top-level arguments.
-
-## Breaking changes
-
-- `kedro-datasets` now requires Kedro 1.0.0 or higher.
->>>>>>> 609a38c5
 
 ## Community contributions
 
 Many thanks to the following Kedroids for contributing PRs to this release:
 
 - [Paul Lemonnier](https://github.com/PaulLemonnier)
-<<<<<<< HEAD
-- [gitgud5000](https://github.com/gitgud5000)
-=======
 - [Seohyun Park](https://github.com/soyamimi)
 - [Daniel Russell-Brain](https://github.com/killerfridge)
-
->>>>>>> 609a38c5
+- [gitgud5000](https://github.com/gitgud5000)
 
 # Release 7.0.0
 
