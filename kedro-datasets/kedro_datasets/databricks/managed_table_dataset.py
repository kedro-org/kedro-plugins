"""``ManagedTableDataset`` implementation to access managed delta tables
in Databricks.
"""
import logging
import re
import warnings
from dataclasses import dataclass
from typing import Any, Dict, List, Optional, Union

import pandas as pd
from kedro.io.core import Version, VersionNotFoundError
from pyspark.sql import DataFrame, SparkSession
from pyspark.sql.types import StructType
from pyspark.sql.utils import AnalysisException, ParseException

from kedro_datasets import KedroDeprecationWarning
from kedro_datasets._io import AbstractVersionedDataset, DatasetError

logger = logging.getLogger(__name__)


@dataclass(frozen=True)
class ManagedTable:
    """Stores the definition of a managed table"""

    # regex for tables, catalogs and schemas
    _NAMING_REGEX = r"\b[0-9a-zA-Z_-]{1,}\b"
    _VALID_WRITE_MODES = ["overwrite", "upsert", "append"]
    _VALID_DATAFRAME_TYPES = ["spark", "pandas"]
    database: str
    catalog: Optional[str]
    table: str
    write_mode: Union[str, None]
    dataframe_type: str
    primary_key: Optional[str]
    owner_group: str
    partition_columns: Union[str, List[str]]
    json_schema: StructType

    def __post_init__(self):
        """Run validation methods if declared.
        The validation method can be a simple check
        that raises DatasetError.
        The validation is performed by calling a function named:
            `validate_<field_name>(self, value) -> raises DatasetError`
        """
        for name in self.__dataclass_fields__.keys():
            method = getattr(self, f"_validate_{name}", None)
            if method:
                method()

    def _validate_table(self):
        """Validates table name

        Raises:
            DatasetError: If the table name does not conform to naming constraints.
        """
        if not re.fullmatch(self._NAMING_REGEX, self.table):
            raise DatasetError("table does not conform to naming")

    def _validate_database(self):
        """Validates database name

        Raises:
            DatasetError: If the dataset name does not conform to naming constraints.
        """
        if not re.fullmatch(self._NAMING_REGEX, self.database):
            raise DatasetError("database does not conform to naming")

    def _validate_catalog(self):
        """Validates catalog name

        Raises:
            DatasetError: If the catalog name does not conform to naming constraints.
        """
        if self.catalog:
            if not re.fullmatch(self._NAMING_REGEX, self.catalog):
                raise DatasetError("catalog does not conform to naming")

    def _validate_write_mode(self):
        """Validates the write mode

        Raises:
            DatasetError: If an invalid `write_mode` is passed.
        """
        if (
            self.write_mode is not None
            and self.write_mode not in self._VALID_WRITE_MODES
        ):
            valid_modes = ", ".join(self._VALID_WRITE_MODES)
            raise DatasetError(
                f"Invalid `write_mode` provided: {self.write_mode}. "
                f"`write_mode` must be one of: {valid_modes}"
            )

    def _validate_dataframe_type(self):
        """Validates the dataframe type

        Raises:
            DatasetError: If an invalid `dataframe_type` is passed
        """
        if self.dataframe_type not in self._VALID_DATAFRAME_TYPES:
            valid_types = ", ".join(self._VALID_DATAFRAME_TYPES)
            raise DatasetError(f"`dataframe_type` must be one of {valid_types}")

    def _validate_primary_key(self):
        """Validates the primary key of the table

        Raises:
            DatasetError: If no `primary_key` is specified.
        """
        if self.primary_key is None or len(self.primary_key) == 0:
            if self.write_mode == "upsert":
                raise DatasetError(
                    f"`primary_key` must be provided for"
                    f"`write_mode` {self.write_mode}"
                )

    def full_table_location(self) -> str:
        """Returns the full table location

        Returns:
            str: table location in the format catalog.database.table
        """
        full_table_location = None
        if self.catalog and self.database and self.table:
            full_table_location = f"`{self.catalog}`.`{self.database}`.`{self.table}`"
        elif self.database and self.table:
            full_table_location = f"`{self.database}`.`{self.table}`"
        return full_table_location

    def schema(self) -> StructType:
        """Returns the Spark schema of the table if it exists

        Returns:
            StructType:
        """
        schema = None
        try:
            if self.json_schema is not None:
                schema = StructType.fromJson(self.json_schema)
        except (KeyError, ValueError) as exc:
            raise DatasetError(exc) from exc
        return schema


class ManagedTableDataset(AbstractVersionedDataset):
    """``ManagedTableDataset`` loads and saves data into managed delta tables on Databricks.
    Load and save can be in Spark or Pandas dataframes, specified in dataframe_type.
    When saving data, you can specify one of three modes: overwrite(default), append,
    or upsert. Upsert requires you to specify the primary_column parameter which
    will be used as part of the join condition. This dataset works best with
    the databricks kedro starter. That starter comes with hooks that allow this
    dataset to function properly. Follow the instructions in that starter to
    setup your project for this dataset.

    Example usage for the
    `YAML API <https://kedro.readthedocs.io/en/stable/data/\
    data_catalog_yaml_examples.html>`_:

    .. code-block:: yaml

        names_and_ages@spark:
          type: databricks.ManagedTableDataset
          table: names_and_ages

        names_and_ages@pandas:
          type: databricks.ManagedTableDataset
          table: names_and_ages
          dataframe_type: pandas

    Example usage for the
    `Python API <https://kedro.readthedocs.io/en/stable/data/\
    advanced_data_catalog_usage.html>`_:

    .. code-block:: pycon

        >>> from pyspark.sql import SparkSession
        >>> from pyspark.sql.types import StructField, StringType, IntegerType, StructType
<<<<<<< HEAD
        >>>
=======
>>>>>>> 6c5b22a8
        >>> from kedro_datasets.databricks import ManagedTableDataset
        >>>
        >>> schema = StructType(
        ...     [StructField("name", StringType(), True), StructField("age", IntegerType(), True)]
        ... )
        >>> data = [("Alex", 31), ("Bob", 12), ("Clarke", 65), ("Dave", 29)]
        >>> spark_df = SparkSession.builder.getOrCreate().createDataFrame(data, schema)
        >>> dataset = ManagedTableDataset(table="names_and_ages")
        >>> dataset.save(spark_df)
        >>> reloaded = dataset.load()
        >>> reloaded.take(4)
    """

    # this dataset cannot be used with ``ParallelRunner``,
    # therefore it has the attribute ``_SINGLE_PROCESS = True``
    # for parallelism within a Spark pipeline please consider
    # using ``ThreadRunner`` instead
    _SINGLE_PROCESS = True

    def __init__(  # noqa: PLR0913
        self,
        table: str,
        catalog: str = None,
        database: str = "default",
        write_mode: Union[str, None] = None,
        dataframe_type: str = "spark",
        primary_key: Optional[Union[str, List[str]]] = None,
        version: Version = None,
        *,
        # the following parameters are used by project hooks
        # to create or update table properties
        schema: Dict[str, Any] = None,
        partition_columns: List[str] = None,
        owner_group: str = None,
    ) -> None:
        """Creates a new instance of ``ManagedTableDataset``.

        Args:
            table: the name of the table
            catalog: the name of the catalog in Unity.
                Defaults to None.
            database: the name of the database.
                (also referred to as schema). Defaults to "default".
            write_mode: the mode to write the data into the table. If not
                present, the data set is read-only.
                Options are:["overwrite", "append", "upsert"].
                "upsert" mode requires primary_key field to be populated.
                Defaults to None.
            dataframe_type: "pandas" or "spark" dataframe.
                Defaults to "spark".
            primary_key: the primary key of the table.
                Can be in the form of a list. Defaults to None.
            version: kedro.io.core.Version instance to load the data.
                Defaults to None.
            schema: the schema of the table in JSON form.
                Dataframes will be truncated to match the schema if provided.
                Used by the hooks to create the table if the schema is provided
                Defaults to None.
            partition_columns: the columns to use for partitioning the table.
                Used by the hooks. Defaults to None.
            owner_group: if table access control is enabled in your workspace,
                specifying owner_group will transfer ownership of the table and database to
                this owner. All databases should have the same owner_group. Defaults to None.
        Raises:
            DatasetError: Invalid configuration supplied (through ManagedTable validation)
        """

        self._table = ManagedTable(
            database=database,
            catalog=catalog,
            table=table,
            write_mode=write_mode,
            dataframe_type=dataframe_type,
            primary_key=primary_key,
            owner_group=owner_group,
            partition_columns=partition_columns,
            json_schema=schema,
        )

        self._version = version

        super().__init__(
            filepath=None,
            version=version,
            exists_function=self._exists,
        )

    @staticmethod
    def _get_spark() -> SparkSession:
        return SparkSession.builder.getOrCreate()

    def _load(self) -> Union[DataFrame, pd.DataFrame]:
        """Loads the version of data in the format defined in the init
        (spark|pandas dataframe)

        Raises:
            VersionNotFoundError: if the version defined in
            the init doesn't exist

        Returns:
            Union[DataFrame, pd.DataFrame]: Returns a dataframe
            in the format defined in the init
        """
        if self._version and self._version.load >= 0:
            try:
                data = (
                    self._get_spark()
                    .read.format("delta")
                    .option("versionAsOf", self._version.load)
                    .table(self._table.full_table_location())
                )
            except Exception as exc:
                raise VersionNotFoundError(self._version.load) from exc
        else:
            data = self._get_spark().table(self._table.full_table_location())
        if self._table.dataframe_type == "pandas":
            data = data.toPandas()
        return data

    def _save_append(self, data: DataFrame) -> None:
        """Saves the data to the table by appending it
        to the location defined in the init

        Args:
            data (DataFrame): the Spark dataframe to append to the table
        """
        data.write.format("delta").mode("append").saveAsTable(
            self._table.full_table_location()
        )

    def _save_overwrite(self, data: DataFrame) -> None:
        """Overwrites the data in the table with the data provided.
        (this is the default save mode)

        Args:
            data (DataFrame): the Spark dataframe to overwrite the table with.
        """
        delta_table = data.write.format("delta")
        if self._table.write_mode == "overwrite":
            delta_table = delta_table.mode("overwrite").option(
                "overwriteSchema", "true"
            )
        delta_table.saveAsTable(self._table.full_table_location())

    def _save_upsert(self, update_data: DataFrame) -> None:
        """Upserts the data by joining on primary_key columns or column.
        If table doesn't exist at save, the data is inserted to a new table.

        Args:
            update_data (DataFrame): the Spark dataframe to upsert
        """
        if self._exists():
            base_data = self._get_spark().table(self._table.full_table_location())
            base_columns = base_data.columns
            update_columns = update_data.columns

            if set(update_columns) != set(base_columns):
                raise DatasetError(
                    f"Upsert requires tables to have identical columns. "
                    f"Delta table {self._table.full_table_location()} "
                    f"has columns: {base_columns}, whereas "
                    f"dataframe has columns {update_columns}"
                )

            where_expr = ""
            if isinstance(self._table.primary_key, str):
                where_expr = (
                    f"base.{self._table.primary_key}=update.{self._table.primary_key}"
                )
            elif isinstance(self._table.primary_key, list):
                where_expr = " AND ".join(
                    f"base.{col}=update.{col}" for col in self._table.primary_key
                )

            update_data.createOrReplaceTempView("update")
            self._get_spark().conf.set(
                "fullTableAddress", self._table.full_table_location()
            )
            self._get_spark().conf.set("whereExpr", where_expr)
            upsert_sql = """MERGE INTO ${fullTableAddress} base USING update ON ${whereExpr}
                WHEN MATCHED THEN UPDATE SET * WHEN NOT MATCHED THEN INSERT *"""
            self._get_spark().sql(upsert_sql)
        else:
            self._save_append(update_data)

    def _save(self, data: Union[DataFrame, pd.DataFrame]) -> None:
        """Saves the data based on the write_mode and dataframe_type in the init.
        If write_mode is pandas, Spark dataframe is created first.
        If schema is provided, data is matched to schema before saving
        (columns will be sorted and truncated).

        Args:
            data (Any): Spark or pandas dataframe to save to the table location
        """
        if self._table.write_mode is None:
            raise DatasetError(
                "'save' can not be used in read-only mode. "
                "Change 'write_mode' value to `overwrite`, `upsert` or `append`."
            )
        # filter columns specified in schema and match their ordering
        if self._table.schema():
            cols = self._table.schema().fieldNames()
            if self._table.dataframe_type == "pandas":
                data = self._get_spark().createDataFrame(
                    data.loc[:, cols], schema=self._table.schema()
                )
            else:
                data = data.select(*cols)
        elif self._table.dataframe_type == "pandas":
            data = self._get_spark().createDataFrame(data)
        if self._table.write_mode == "overwrite":
            self._save_overwrite(data)
        elif self._table.write_mode == "upsert":
            self._save_upsert(data)
        elif self._table.write_mode == "append":
            self._save_append(data)

    def _describe(self) -> Dict[str, str]:
        """Returns a description of the instance of ManagedTableDataset

        Returns:
            Dict[str, str]: Dict with the details of the dataset
        """
        return {
            "catalog": self._table.catalog,
            "database": self._table.database,
            "table": self._table.table,
            "write_mode": self._table.write_mode,
            "dataframe_type": self._table.dataframe_type,
            "primary_key": self._table.primary_key,
            "version": str(self._version),
            "owner_group": self._table.owner_group,
            "partition_columns": self._table.partition_columns,
        }

    def _exists(self) -> bool:
        """Checks to see if the table exists

        Returns:
            bool: boolean of whether the table defined
            in the dataset instance exists in the Spark session
        """
        if self._table.catalog:
            try:
                self._get_spark().sql(f"USE CATALOG `{self._table.catalog}`")
            except (ParseException, AnalysisException) as exc:
                logger.warning(
                    "catalog %s not found or unity not enabled. Error message: %s",
                    self._table.catalog,
                    exc,
                )
        try:
            return (
                self._get_spark()
                .sql(f"SHOW TABLES IN `{self._table.database}`")
                .filter(f"tableName = '{self._table.table}'")
                .count()
                > 0
            )
        except (ParseException, AnalysisException) as exc:
            logger.warning("error occured while trying to find table: %s", exc)
            return False


_DEPRECATED_CLASSES = {
    "ManagedTableDataSet": ManagedTableDataset,
}


def __getattr__(name):
    if name in _DEPRECATED_CLASSES:
        alias = _DEPRECATED_CLASSES[name]
        warnings.warn(
            f"{repr(name)} has been renamed to {repr(alias.__name__)}, "
            f"and the alias will be removed in Kedro-Datasets 2.0.0",
            KedroDeprecationWarning,
            stacklevel=2,
        )
        return alias
    raise AttributeError(f"module {repr(__name__)} has no attribute {repr(name)}")<|MERGE_RESOLUTION|>--- conflicted
+++ resolved
@@ -175,13 +175,9 @@
 
     .. code-block:: pycon
 
+        >>> from kedro_datasets.databricks import ManagedTableDataset
         >>> from pyspark.sql import SparkSession
-        >>> from pyspark.sql.types import StructField, StringType, IntegerType, StructType
-<<<<<<< HEAD
-        >>>
-=======
->>>>>>> 6c5b22a8
-        >>> from kedro_datasets.databricks import ManagedTableDataset
+        >>> from pyspark.sql.types import IntegerType, StringType, StructField, StructType
         >>>
         >>> schema = StructType(
         ...     [StructField("name", StringType(), True), StructField("age", IntegerType(), True)]
