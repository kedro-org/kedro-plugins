--- conflicted
+++ resolved
@@ -1,11 +1,7 @@
-<<<<<<< HEAD
-# Release 0.2.1
-=======
 # Upcoming release 0.2.1
 
 ## Bug fixes and other changes
 * Removed explicit `PyYAML` requirement since it is already a dependency of `Kedro`
->>>>>>> dd85fce9
 
 ## Bug fixes and other changes
 * `kedro telemetry` raising errors will no longer stop `kedro` running pipelines.
