from __future__ import annotations

from pathlib import Path
from typing import Any

import pytest
import yaml
from kedro_airflow.plugin import commands


@pytest.mark.parametrize(
    "dag_name,pipeline_name,command",
    [
        # Test normal execution
        ("hello_world", "__default__", ["airflow", "create"]),
        # Test execution with alternate pipeline name
        ("hello_world", "ds", ["airflow", "create", "--pipeline", "ds"]),
    ],
)
def test_create_airflow_dag(dag_name, pipeline_name, command, cli_runner, metadata):
    """Check the generation and validity of a simple Airflow DAG."""
<<<<<<< HEAD
    dag_file = Path.cwd() / "airflow_dags" / f"{dag_name}_{pipeline_name}_dag.py"
=======
    dag_file = (
        Path.cwd()
        / "airflow_dags"
        / (
            f"{dag_name}_dag.py"
            if pipeline_name == "__default__"
            else f"{dag_name}_{pipeline_name}_dag.py"
        )
    )
>>>>>>> bc13bccb
    result = cli_runner.invoke(commands, command, obj=metadata)

    assert result.exit_code == 0, (result.exit_code, result.stdout)
    assert dag_file.exists()

    expected_airflow_dag = 'tasks["node0"] >> tasks["node1"]'
    with dag_file.open(encoding="utf-8") as f:
        dag_code = [line.strip() for line in f.read().splitlines()]
    assert expected_airflow_dag in dag_code
    dag_file.unlink()


def _create_kedro_airflow_yml(file_name: Path, content: dict[str, Any]):
    file_name.parent.mkdir(parents=True, exist_ok=True)
    with file_name.open("w") as fp:
        yaml.dump(content, fp)


def test_airflow_config_params(
    cli_runner, metadata
):  # pylint: disable=too-many-statements
    """Check if config variables are picked up"""
    dag_name = "hello_world"
<<<<<<< HEAD
    pipeline_name = "__default__"
=======
>>>>>>> bc13bccb
    template_name = "airflow_params.j2"
    content = "{{ owner | default('hello')}}"

    _create_kedro_airflow_jinja_template(Path.cwd(), template_name, content)

    # default
    default_content = "hello"
    command = ["airflow", "create", "-j", template_name]
<<<<<<< HEAD
    dag_file = Path.cwd() / "airflow_dags" / f"{dag_name}_{pipeline_name}_dag.py"
=======
    dag_file = Path.cwd() / "airflow_dags" / f"{dag_name}_dag.py"
>>>>>>> bc13bccb
    result = cli_runner.invoke(commands, command, obj=metadata)

    assert result.exit_code == 0, (result.exit_code, result.stdout)
    assert dag_file.exists()
    assert dag_file.read_text() == default_content
    dag_file.unlink()

    # "--params"
    expected_content = "testme"
    command = ["airflow", "create", "--params", "owner=testme", "-j", template_name]
<<<<<<< HEAD
    dag_file = Path.cwd() / "airflow_dags" / f"{dag_name}_{pipeline_name}_dag.py"
=======
    dag_file = Path.cwd() / "airflow_dags" / f"{dag_name}_dag.py"
>>>>>>> bc13bccb
    result = cli_runner.invoke(commands, command, obj=metadata)

    assert result.exit_code == 0, (result.exit_code, result.stdout)
    assert dag_file.exists()
    assert dag_file.read_text() == expected_content
    dag_file.unlink()

    # airflow.yml
    expected_content = "someone else"
    file_name = Path.cwd() / "conf" / "base" / "airflow.yml"
    _create_kedro_airflow_yml(file_name, {"default": {"owner": expected_content}})
    command = ["airflow", "create", "-j", template_name]
<<<<<<< HEAD
    dag_file = Path.cwd() / "airflow_dags" / f"{dag_name}_{pipeline_name}_dag.py"
=======
    dag_file = Path.cwd() / "airflow_dags" / f"{dag_name}_dag.py"
>>>>>>> bc13bccb
    result = cli_runner.invoke(commands, command, obj=metadata)

    assert result.exit_code == 0, (result.exit_code, result.stdout)
    assert dag_file.exists()
    assert dag_file.read_text() == expected_content
    file_name.unlink()
    dag_file.unlink()

    # ../airflow.yml
    expected_content = "yet someone else"
    file_name = Path.cwd() / "conf" / "base" / "airflow" / "default.yml"
    _create_kedro_airflow_yml(file_name, {"default": {"owner": expected_content}})
    command = ["airflow", "create", "-j", template_name]
<<<<<<< HEAD
    dag_file = Path.cwd() / "airflow_dags" / f"{dag_name}_{pipeline_name}_dag.py"
=======
    dag_file = Path.cwd() / "airflow_dags" / f"{dag_name}_dag.py"
>>>>>>> bc13bccb
    result = cli_runner.invoke(commands, command, obj=metadata)

    assert result.exit_code == 0, (result.exit_code, result.stdout)
    assert dag_file.exists()
    assert dag_file.read_text() == expected_content
    file_name.unlink()

    # random.yml
    expected_content = "yet someone else again"
    file_name = Path.cwd() / "conf" / "base" / "random.yml"
    _create_kedro_airflow_yml(file_name, {"default": {"owner": expected_content}})
    command = ["airflow", "create", "-j", template_name]
<<<<<<< HEAD
    dag_file = Path.cwd() / "airflow_dags" / f"{dag_name}_{pipeline_name}_dag.py"
=======
    dag_file = Path.cwd() / "airflow_dags" / f"{dag_name}_dag.py"
>>>>>>> bc13bccb
    result = cli_runner.invoke(commands, command, obj=metadata)

    assert result.exit_code == 0, (result.exit_code, result.stdout)
    assert dag_file.exists()
    assert dag_file.read_text() == default_content
    dag_file.unlink()

    # scheduler.yml
    file_name = Path.cwd() / "conf" / "base" / "scheduler.yml"
    _create_kedro_airflow_yml(file_name, {"default": {"owner": expected_content}})
    command = ["airflow", "create", "-j", template_name]
<<<<<<< HEAD
    dag_file = Path.cwd() / "airflow_dags" / f"{dag_name}_{pipeline_name}_dag.py"
=======
    dag_file = Path.cwd() / "airflow_dags" / f"{dag_name}_dag.py"
>>>>>>> bc13bccb
    result = cli_runner.invoke(commands, command, obj=metadata)
    assert result.exit_code == 0, (result.exit_code, result.stdout)
    assert dag_file.exists()
    assert dag_file.read_text() == expected_content
    dag_file.unlink()
    file_name.unlink()

    # env
    expected_content = "again someone else"
    file_name = Path.cwd() / "conf" / "local" / "airflow.yml"
    _create_kedro_airflow_yml(file_name, {"default": {"owner": expected_content}})
    command = ["airflow", "create", "-j", template_name, "-e", "local"]
<<<<<<< HEAD
    dag_file = Path.cwd() / "airflow_dags" / f"{dag_name}_{pipeline_name}_dag.py"
=======
    dag_file = Path.cwd() / "airflow_dags" / f"{dag_name}_dag.py"
>>>>>>> bc13bccb
    result = cli_runner.invoke(commands, command, obj=metadata)

    assert result.exit_code == 0, (result.exit_code, result.stdout)
    assert dag_file.exists()
    assert dag_file.read_text() == expected_content
    dag_file.unlink()

    # custom pipeline name
    expected_content = "finally someone else"
    file_name = Path.cwd() / "conf" / "base" / "airflow.yml"
    _create_kedro_airflow_yml(
        file_name, {"default": {"owner": "foobar"}, "ds": {"owner": expected_content}}
<<<<<<< HEAD
    )
    command = ["airflow", "create", "-j", template_name, "-p", "ds"]
    dag_file = Path.cwd() / "airflow_dags" / f"{dag_name}_ds_dag.py"
    result = cli_runner.invoke(commands, command, obj=metadata)

    assert result.exit_code == 0, (result.exit_code, result.stdout)
    assert dag_file.exists()
    assert dag_file.read_text() == expected_content
    dag_file.unlink()


def _create_kedro_airflow_jinja_template(path: Path, name: str, content: str):
    (path / name).write_text(content)


def test_custom_template_exists(cli_runner, metadata):
    """Test execution with different dir and filename for Jinja2 Template"""
    dag_name = "hello_world"
    pipeline_name = "__default__"
    template_name = "custom_template.j2"
    command = ["airflow", "create", "-j", template_name]
    content = "print('my custom dag')"
    # because there are no jinja variables
    expected_content = content

    _create_kedro_airflow_jinja_template(Path.cwd(), template_name, content)

    dag_file = Path.cwd() / "airflow_dags" / f"{dag_name}_{pipeline_name}_dag.py"
    result = cli_runner.invoke(commands, command, obj=metadata)

    assert result.exit_code == 0, (result.exit_code, result.stdout)
    assert dag_file.exists()
    assert dag_file.read_text() == expected_content


def test_custom_template_nonexistent(cli_runner, metadata):
    """Test execution with different dir and filename for Jinja2 Template"""
    template_name = "non_existent_custom_template.j2"
    command = ["airflow", "create", "-j", template_name]
    result = cli_runner.invoke(commands, command, obj=metadata)
    assert result.exit_code == 2
    assert (
        f"Error: Invalid value for '-j' / '--jinja-file': File '{template_name}' does not exist."
        in result.stdout
    )


def _kedro_create_env(project_root: Path):
    (project_root / "conf" / "remote").mkdir(parents=True)


def test_create_airflow_dag_env_parameter_exists(cli_runner, metadata):
    """Test the `env` parameter"""
    dag_name = "hello_world"
    pipeline_name = "__default__"
    command = ["airflow", "create", "--env", "remote"]

    _kedro_create_env(Path.cwd())

    dag_file = Path.cwd() / "airflow_dags" / f"{dag_name}_{pipeline_name}_dag.py"
    result = cli_runner.invoke(commands, command, obj=metadata)

    assert result.exit_code == 0, (result.exit_code, result.stdout)
=======
    )
    command = ["airflow", "create", "-j", template_name, "-p", "ds"]
    dag_file = Path.cwd() / "airflow_dags" / f"{dag_name}_ds_dag.py"
    result = cli_runner.invoke(commands, command, obj=metadata)

    assert result.exit_code == 0, (result.exit_code, result.stdout)
    assert dag_file.exists()
    assert dag_file.read_text() == expected_content
    dag_file.unlink()


def _create_kedro_airflow_jinja_template(path: Path, name: str, content: str):
    (path / name).write_text(content)


def test_custom_template_exists(cli_runner, metadata):
    """Test execution with different dir and filename for Jinja2 Template"""
    dag_name = "hello_world"
    template_name = "custom_template.j2"
    command = ["airflow", "create", "-j", template_name]
    content = "print('my custom dag')"
    # because there are no jinja variables
    expected_content = content

    _create_kedro_airflow_jinja_template(Path.cwd(), template_name, content)

    dag_file = Path.cwd() / "airflow_dags" / f"{dag_name}_dag.py"
    result = cli_runner.invoke(commands, command, obj=metadata)

    assert result.exit_code == 0, (result.exit_code, result.stdout)
    assert dag_file.exists()
    assert dag_file.read_text() == expected_content


def test_custom_template_nonexistent(cli_runner, metadata):
    """Test execution with different dir and filename for Jinja2 Template"""
    template_name = "non_existent_custom_template.j2"
    command = ["airflow", "create", "-j", template_name]
    result = cli_runner.invoke(commands, command, obj=metadata)
    assert result.exit_code == 2
    assert (
        f"Error: Invalid value for '-j' / '--jinja-file': File '{template_name}' does not exist."
        in result.stdout
    )


def _kedro_create_env(project_root: Path):
    (project_root / "conf" / "remote").mkdir(parents=True)


def test_create_airflow_dag_env_parameter_exists(cli_runner, metadata):
    """Test the `env` parameter"""
    dag_name = "hello_world"
    command = ["airflow", "create", "--env", "remote"]

    _kedro_create_env(Path.cwd())

    dag_file = Path.cwd() / "airflow_dags" / f"{dag_name}_dag.py"
    result = cli_runner.invoke(commands, command, obj=metadata)

    assert result.exit_code == 0, (result.exit_code, result.stdout)
>>>>>>> bc13bccb
    assert dag_file.exists()

    expected_airflow_dag = 'tasks["node0"] >> tasks["node1"]'
    with dag_file.open(encoding="utf-8") as f:
        dag_code = [line.strip() for line in f.read().splitlines()]
    assert expected_airflow_dag in dag_code


def test_create_airflow_dag_nonexistent_pipeline(cli_runner, metadata):
    """Test executing with a non-existing pipeline"""
    command = ["airflow", "create", "--pipeline", "de"]
    result = cli_runner.invoke(commands, command, obj=metadata)
    assert result.exit_code == 1
    assert (
        "kedro.framework.cli.utils.KedroCliError: Pipeline de not found."
        in result.stdout
    )<|MERGE_RESOLUTION|>--- conflicted
+++ resolved
@@ -19,9 +19,6 @@
 )
 def test_create_airflow_dag(dag_name, pipeline_name, command, cli_runner, metadata):
     """Check the generation and validity of a simple Airflow DAG."""
-<<<<<<< HEAD
-    dag_file = Path.cwd() / "airflow_dags" / f"{dag_name}_{pipeline_name}_dag.py"
-=======
     dag_file = (
         Path.cwd()
         / "airflow_dags"
@@ -31,7 +28,6 @@
             else f"{dag_name}_{pipeline_name}_dag.py"
         )
     )
->>>>>>> bc13bccb
     result = cli_runner.invoke(commands, command, obj=metadata)
 
     assert result.exit_code == 0, (result.exit_code, result.stdout)
@@ -55,10 +51,6 @@
 ):  # pylint: disable=too-many-statements
     """Check if config variables are picked up"""
     dag_name = "hello_world"
-<<<<<<< HEAD
-    pipeline_name = "__default__"
-=======
->>>>>>> bc13bccb
     template_name = "airflow_params.j2"
     content = "{{ owner | default('hello')}}"
 
@@ -67,11 +59,7 @@
     # default
     default_content = "hello"
     command = ["airflow", "create", "-j", template_name]
-<<<<<<< HEAD
-    dag_file = Path.cwd() / "airflow_dags" / f"{dag_name}_{pipeline_name}_dag.py"
-=======
-    dag_file = Path.cwd() / "airflow_dags" / f"{dag_name}_dag.py"
->>>>>>> bc13bccb
+    dag_file = Path.cwd() / "airflow_dags" / f"{dag_name}_dag.py"
     result = cli_runner.invoke(commands, command, obj=metadata)
 
     assert result.exit_code == 0, (result.exit_code, result.stdout)
@@ -82,11 +70,7 @@
     # "--params"
     expected_content = "testme"
     command = ["airflow", "create", "--params", "owner=testme", "-j", template_name]
-<<<<<<< HEAD
-    dag_file = Path.cwd() / "airflow_dags" / f"{dag_name}_{pipeline_name}_dag.py"
-=======
-    dag_file = Path.cwd() / "airflow_dags" / f"{dag_name}_dag.py"
->>>>>>> bc13bccb
+    dag_file = Path.cwd() / "airflow_dags" / f"{dag_name}_dag.py"
     result = cli_runner.invoke(commands, command, obj=metadata)
 
     assert result.exit_code == 0, (result.exit_code, result.stdout)
@@ -99,11 +83,7 @@
     file_name = Path.cwd() / "conf" / "base" / "airflow.yml"
     _create_kedro_airflow_yml(file_name, {"default": {"owner": expected_content}})
     command = ["airflow", "create", "-j", template_name]
-<<<<<<< HEAD
-    dag_file = Path.cwd() / "airflow_dags" / f"{dag_name}_{pipeline_name}_dag.py"
-=======
-    dag_file = Path.cwd() / "airflow_dags" / f"{dag_name}_dag.py"
->>>>>>> bc13bccb
+    dag_file = Path.cwd() / "airflow_dags" / f"{dag_name}_dag.py"
     result = cli_runner.invoke(commands, command, obj=metadata)
 
     assert result.exit_code == 0, (result.exit_code, result.stdout)
@@ -117,11 +97,7 @@
     file_name = Path.cwd() / "conf" / "base" / "airflow" / "default.yml"
     _create_kedro_airflow_yml(file_name, {"default": {"owner": expected_content}})
     command = ["airflow", "create", "-j", template_name]
-<<<<<<< HEAD
-    dag_file = Path.cwd() / "airflow_dags" / f"{dag_name}_{pipeline_name}_dag.py"
-=======
-    dag_file = Path.cwd() / "airflow_dags" / f"{dag_name}_dag.py"
->>>>>>> bc13bccb
+    dag_file = Path.cwd() / "airflow_dags" / f"{dag_name}_dag.py"
     result = cli_runner.invoke(commands, command, obj=metadata)
 
     assert result.exit_code == 0, (result.exit_code, result.stdout)
@@ -134,11 +110,7 @@
     file_name = Path.cwd() / "conf" / "base" / "random.yml"
     _create_kedro_airflow_yml(file_name, {"default": {"owner": expected_content}})
     command = ["airflow", "create", "-j", template_name]
-<<<<<<< HEAD
-    dag_file = Path.cwd() / "airflow_dags" / f"{dag_name}_{pipeline_name}_dag.py"
-=======
-    dag_file = Path.cwd() / "airflow_dags" / f"{dag_name}_dag.py"
->>>>>>> bc13bccb
+    dag_file = Path.cwd() / "airflow_dags" / f"{dag_name}_dag.py"
     result = cli_runner.invoke(commands, command, obj=metadata)
 
     assert result.exit_code == 0, (result.exit_code, result.stdout)
@@ -150,11 +122,7 @@
     file_name = Path.cwd() / "conf" / "base" / "scheduler.yml"
     _create_kedro_airflow_yml(file_name, {"default": {"owner": expected_content}})
     command = ["airflow", "create", "-j", template_name]
-<<<<<<< HEAD
-    dag_file = Path.cwd() / "airflow_dags" / f"{dag_name}_{pipeline_name}_dag.py"
-=======
-    dag_file = Path.cwd() / "airflow_dags" / f"{dag_name}_dag.py"
->>>>>>> bc13bccb
+    dag_file = Path.cwd() / "airflow_dags" / f"{dag_name}_dag.py"
     result = cli_runner.invoke(commands, command, obj=metadata)
     assert result.exit_code == 0, (result.exit_code, result.stdout)
     assert dag_file.exists()
@@ -167,11 +135,7 @@
     file_name = Path.cwd() / "conf" / "local" / "airflow.yml"
     _create_kedro_airflow_yml(file_name, {"default": {"owner": expected_content}})
     command = ["airflow", "create", "-j", template_name, "-e", "local"]
-<<<<<<< HEAD
-    dag_file = Path.cwd() / "airflow_dags" / f"{dag_name}_{pipeline_name}_dag.py"
-=======
-    dag_file = Path.cwd() / "airflow_dags" / f"{dag_name}_dag.py"
->>>>>>> bc13bccb
+    dag_file = Path.cwd() / "airflow_dags" / f"{dag_name}_dag.py"
     result = cli_runner.invoke(commands, command, obj=metadata)
 
     assert result.exit_code == 0, (result.exit_code, result.stdout)
@@ -184,7 +148,6 @@
     file_name = Path.cwd() / "conf" / "base" / "airflow.yml"
     _create_kedro_airflow_yml(
         file_name, {"default": {"owner": "foobar"}, "ds": {"owner": expected_content}}
-<<<<<<< HEAD
     )
     command = ["airflow", "create", "-j", template_name, "-p", "ds"]
     dag_file = Path.cwd() / "airflow_dags" / f"{dag_name}_ds_dag.py"
@@ -203,7 +166,6 @@
 def test_custom_template_exists(cli_runner, metadata):
     """Test execution with different dir and filename for Jinja2 Template"""
     dag_name = "hello_world"
-    pipeline_name = "__default__"
     template_name = "custom_template.j2"
     command = ["airflow", "create", "-j", template_name]
     content = "print('my custom dag')"
@@ -212,7 +174,7 @@
 
     _create_kedro_airflow_jinja_template(Path.cwd(), template_name, content)
 
-    dag_file = Path.cwd() / "airflow_dags" / f"{dag_name}_{pipeline_name}_dag.py"
+    dag_file = Path.cwd() / "airflow_dags" / f"{dag_name}_dag.py"
     result = cli_runner.invoke(commands, command, obj=metadata)
 
     assert result.exit_code == 0, (result.exit_code, result.stdout)
@@ -239,78 +201,14 @@
 def test_create_airflow_dag_env_parameter_exists(cli_runner, metadata):
     """Test the `env` parameter"""
     dag_name = "hello_world"
-    pipeline_name = "__default__"
     command = ["airflow", "create", "--env", "remote"]
 
     _kedro_create_env(Path.cwd())
 
-    dag_file = Path.cwd() / "airflow_dags" / f"{dag_name}_{pipeline_name}_dag.py"
-    result = cli_runner.invoke(commands, command, obj=metadata)
-
-    assert result.exit_code == 0, (result.exit_code, result.stdout)
-=======
-    )
-    command = ["airflow", "create", "-j", template_name, "-p", "ds"]
-    dag_file = Path.cwd() / "airflow_dags" / f"{dag_name}_ds_dag.py"
-    result = cli_runner.invoke(commands, command, obj=metadata)
-
-    assert result.exit_code == 0, (result.exit_code, result.stdout)
-    assert dag_file.exists()
-    assert dag_file.read_text() == expected_content
-    dag_file.unlink()
-
-
-def _create_kedro_airflow_jinja_template(path: Path, name: str, content: str):
-    (path / name).write_text(content)
-
-
-def test_custom_template_exists(cli_runner, metadata):
-    """Test execution with different dir and filename for Jinja2 Template"""
-    dag_name = "hello_world"
-    template_name = "custom_template.j2"
-    command = ["airflow", "create", "-j", template_name]
-    content = "print('my custom dag')"
-    # because there are no jinja variables
-    expected_content = content
-
-    _create_kedro_airflow_jinja_template(Path.cwd(), template_name, content)
-
-    dag_file = Path.cwd() / "airflow_dags" / f"{dag_name}_dag.py"
-    result = cli_runner.invoke(commands, command, obj=metadata)
-
-    assert result.exit_code == 0, (result.exit_code, result.stdout)
-    assert dag_file.exists()
-    assert dag_file.read_text() == expected_content
-
-
-def test_custom_template_nonexistent(cli_runner, metadata):
-    """Test execution with different dir and filename for Jinja2 Template"""
-    template_name = "non_existent_custom_template.j2"
-    command = ["airflow", "create", "-j", template_name]
-    result = cli_runner.invoke(commands, command, obj=metadata)
-    assert result.exit_code == 2
-    assert (
-        f"Error: Invalid value for '-j' / '--jinja-file': File '{template_name}' does not exist."
-        in result.stdout
-    )
-
-
-def _kedro_create_env(project_root: Path):
-    (project_root / "conf" / "remote").mkdir(parents=True)
-
-
-def test_create_airflow_dag_env_parameter_exists(cli_runner, metadata):
-    """Test the `env` parameter"""
-    dag_name = "hello_world"
-    command = ["airflow", "create", "--env", "remote"]
-
-    _kedro_create_env(Path.cwd())
-
-    dag_file = Path.cwd() / "airflow_dags" / f"{dag_name}_dag.py"
-    result = cli_runner.invoke(commands, command, obj=metadata)
-
-    assert result.exit_code == 0, (result.exit_code, result.stdout)
->>>>>>> bc13bccb
+    dag_file = Path.cwd() / "airflow_dags" / f"{dag_name}_dag.py"
+    result = cli_runner.invoke(commands, command, obj=metadata)
+
+    assert result.exit_code == 0, (result.exit_code, result.stdout)
     assert dag_file.exists()
 
     expected_airflow_dag = 'tasks["node0"] >> tasks["node1"]'
