"""``APIDataSet`` loads the data from HTTP(S) APIs.
It uses the python requests library: https://requests.readthedocs.io/en/latest/
"""
import json as json_  # make pylint happy
from copy import deepcopy
from typing import Any, Dict, List, Tuple, Union

import requests
from kedro.io.core import AbstractDataSet, DataSetError
from requests import Session, sessions
from requests.auth import AuthBase


class APIDataSet(AbstractDataSet[None, requests.Response]):
    """``APIDataSet`` loads/saves data from/to HTTP(S) APIs.
    It uses the python requests library: https://requests.readthedocs.io/en/latest/

    Example usage for the `YAML API <https://kedro.readthedocs.io/en/stable/data/\
    data_catalog.html#use-the-data-catalog-with-the-yaml-api>`_:

    .. code-block:: yaml

        usda:
          type: api.APIDataSet
          url: https://quickstats.nass.usda.gov
          params:
            key: SOME_TOKEN,
            format: JSON,
            commodity_desc: CORN,
            statisticcat_des: YIELD,
            agg_level_desc: STATE,
            year: 2000

    Example usage for the `Python API <https://kedro.readthedocs.io/en/stable/data/\
    data_catalog.html#use-the-data-catalog-with-the-code-api>`_: ::

        >>> from kedro_datasets.api import APIDataSet
        >>>
        >>>
        >>> data_set = APIDataSet(
        >>>     url="https://quickstats.nass.usda.gov",
        >>>     load_args={
        >>>         "params": {
        >>>             "key": "SOME_TOKEN",
        >>>             "format": "JSON",
        >>>             "commodity_desc": "CORN",
        >>>             "statisticcat_des": "YIELD",
        >>>             "agg_level_desc": "STATE",
        >>>             "year": 2000
        >>>         }
        >>>     },
        >>>     credentials=("username", "password")
        >>> )
        >>> data = data_set.load()

    ``APIDataSet`` can also be used to save output on a remote server using HTTP(S)
    methods.

        >>> example_table = '{"col1":["val1", "val2"], "col2":["val3", "val4"]}'

        >>> data_set = APIDataSet(
                method = "POST"
                url = "url_of_remote_server",
                save_args = {"chunk_size":1}
        )
        >>> data_set.save(example_table)

    On initialisation, we can specify all the necessary parameters in the save args
    dictionary. The default HTTP(S) method is POST but PUT is also supported. Two
    important parameters to keep in mind are timeout and chunk_size. `timeout` defines
    how long  our program waits for a response after a request. `chunk_size`, is only
    used if the input of save method is a list. It will divide the request into chunks
    of size `chunk_size`. For example, here we will send two requests each containing
    one row of our example DataFrame.
    If the data passed to the save method is not a list, ``APIDataSet`` will check if it
    can be loaded as JSON. If true, it will send the data unchanged in a single request.
    Otherwise, the ``_save`` method will try to dump the data in JSON format and execute
    the request.
    """

<<<<<<< HEAD
    # pylint: disable=too-many-arguments
=======
    DEFAULT_SAVE_ARGS = {
        "params": None,
        "headers": None,
        "auth": None,
        "json": None,
        "timeout": 60,
        "chunk_size": 100,
    }
    # pylint: disable=too-many-arguments

>>>>>>> a9b274e4
    def __init__(
        self,
        url: str,
        method: str = "GET",
        load_args: Dict[str, Any] = None,
        save_args: Dict[str, Any] = None,
        credentials: Union[Tuple[str, str], List[str], AuthBase] = None,
        metadata: Dict[str, Any] = None,
    ) -> None:
        """Creates a new instance of ``APIDataSet`` to fetch data from an API endpoint.

        Args:
            url: The API URL endpoint.
            method: The method of the request. GET, POST, PUT are the only supported
                methods
            load_args: Additional parameters to be fed to requests.request.
                https://requests.readthedocs.io/en/latest/api/#requests.request
            credentials: Allows specifying secrets in credentials.yml.
<<<<<<< HEAD
                Expected format is ``('login', 'password')`` if given as a tuple or list.
                An ``AuthBase`` instance can be provided for more complex cases.
            metadata: Any arbitrary metadata.
                This is ignored by Kedro, but may be consumed by users or external plugins.

=======
                Expected format is ``('login', 'password')`` if given as a tuple or
                list. An ``AuthBase`` instance can be provided for more complex cases.
            save_args: Options for saving data on server. Includes all parameters used
                during load method. Adds an optional parameter, ``chunk_size`` which
                determines the size of the package sent at each request.
>>>>>>> a9b274e4
        Raises:
            ValueError: if both ``auth`` in ``load_args`` and ``credentials`` are
            specified.
        """
        super().__init__()

        # GET method means load
        if method == "GET":
            self._params = load_args or {}

        # PUT, POST, DELETE means save
        elif method in ["PUT", "POST"]:
            self._params = deepcopy(self.DEFAULT_SAVE_ARGS)
            if save_args is not None:
                self._params.update(save_args)
            self._chunk_size = self._params.pop("chunk_size", 1)
        else:
            raise ValueError("Only GET, POST and PUT methods are supported")

        self._param_auth = self._params.pop("auth", None)

        if credentials is not None and self._param_auth is not None:
            raise ValueError("Cannot specify both auth and credentials.")

        self._auth = credentials or self._param_auth

        if "cert" in self._params:
            self._params["cert"] = self._convert_type(self._params["cert"])

        if "timeout" in self._params:
            self._params["timeout"] = self._convert_type(self._params["timeout"])

        self._request_args: Dict[str, Any] = {
            "url": url,
            "method": method,
            "auth": self._convert_type(self._auth),
            **self._params,
        }

        self.metadata = metadata

    @staticmethod
    def _convert_type(value: Any):
        """
        From the Data Catalog, iterables are provided as Lists.
        However, for some parameters in the Python requests library,
        only Tuples are allowed.
        """
        if isinstance(value, List):
            return tuple(value)
        return value

    def _describe(self) -> Dict[str, Any]:
        # prevent auth from logging
        request_args_cp = self._request_args.copy()
        request_args_cp.pop("auth", None)
        return request_args_cp

    def _execute_request(self, session: Session) -> requests.Response:
        try:
            response = session.request(**self._request_args)
            response.raise_for_status()
        except requests.exceptions.HTTPError as exc:
            raise DataSetError("Failed to fetch data", exc) from exc
        except OSError as exc:
            raise DataSetError("Failed to connect to the remote server") from exc

        return response

    def _load(self) -> requests.Response:
        if self._request_args["method"] == "GET":
            with sessions.Session() as session:
                return self._execute_request(session)

        raise DataSetError("Only GET method is supported for load")

    def _execute_save_with_chunks(
        self,
        json_data: List[Dict[str, Any]],
    ) -> requests.Response:
        chunk_size = self._chunk_size
        n_chunks = len(json_data) // chunk_size + 1

        for i in range(n_chunks):
            send_data = json_data[i * chunk_size : (i + 1) * chunk_size]
            response = self._execute_save_request(json_data=send_data)

        return response

    def _execute_save_request(self, json_data: Any) -> requests.Response:
        try:
            json_.loads(json_data)
        except TypeError:
            self._request_args["json"] = json_.dumps(json_data)
        try:
            response = requests.request(**self._request_args)
            response.raise_for_status()
        except requests.exceptions.HTTPError as exc:
            raise DataSetError("Failed to send data", exc) from exc

        except OSError as exc:
            raise DataSetError("Failed to connect to the remote server") from exc
        return response

    def _save(self, data: Any) -> requests.Response:
        if self._request_args["method"] in ["PUT", "POST"]:
            if isinstance(data, list):
                return self._execute_save_with_chunks(json_data=data)

            return self._execute_save_request(json_data=data)

        raise DataSetError("Use PUT or POST methods for save")

    def _exists(self) -> bool:
        with sessions.Session() as session:
            response = self._execute_request(session)
        return response.ok<|MERGE_RESOLUTION|>--- conflicted
+++ resolved
@@ -78,9 +78,6 @@
     the request.
     """
 
-<<<<<<< HEAD
-    # pylint: disable=too-many-arguments
-=======
     DEFAULT_SAVE_ARGS = {
         "params": None,
         "headers": None,
@@ -91,7 +88,6 @@
     }
     # pylint: disable=too-many-arguments
 
->>>>>>> a9b274e4
     def __init__(
         self,
         url: str,
@@ -109,20 +105,15 @@
                 methods
             load_args: Additional parameters to be fed to requests.request.
                 https://requests.readthedocs.io/en/latest/api/#requests.request
+            save_args: Options for saving data on server. Includes all parameters used
+                during load method. Adds an optional parameter, ``chunk_size`` which
+                determines the size of the package sent at each request.
             credentials: Allows specifying secrets in credentials.yml.
-<<<<<<< HEAD
                 Expected format is ``('login', 'password')`` if given as a tuple or list.
                 An ``AuthBase`` instance can be provided for more complex cases.
             metadata: Any arbitrary metadata.
                 This is ignored by Kedro, but may be consumed by users or external plugins.
 
-=======
-                Expected format is ``('login', 'password')`` if given as a tuple or
-                list. An ``AuthBase`` instance can be provided for more complex cases.
-            save_args: Options for saving data on server. Includes all parameters used
-                during load method. Adds an optional parameter, ``chunk_size`` which
-                determines the size of the package sent at each request.
->>>>>>> a9b274e4
         Raises:
             ValueError: if both ``auth`` in ``load_args`` and ``credentials`` are
             specified.
