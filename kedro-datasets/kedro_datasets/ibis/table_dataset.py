--- conflicted
+++ resolved
@@ -18,47 +18,6 @@
 class TableDataset(ConnectionMixin, AbstractDataset[ir.Table, ir.Table]):
     """`TableDataset` loads/saves data from/to Ibis table expressions.
 
-<<<<<<< HEAD
-    ### Example usage for the [YAML API](https://docs.kedro.org/en/stable/data/data_catalog_yaml_examples.html):
-    ```yaml
-    cars:
-      type: ibis.TableDataset
-      table_name: cars
-      connection:
-        backend: duckdb
-        database: company.db
-      save_args:
-        materialized: table
-        mode: append
-
-    motorbikes:
-      type: ibis.TableDataset
-      table_name: motorbikes
-      connection:
-        backend: duckdb
-        database: company.db
-      save_args:
-        materialized: view
-        mode: overwrite
-    ```
-
-    ### Example usage for the [Python API](https://docs.kedro.org/en/stable/data/advanced_data_catalog_usage.html):
-    ```python
-    import ibis
-    from kedro_datasets.ibis import TableDataset
-
-    data = ibis.memtable({"col1": [1, 2], "col2": [4, 5], "col3": [5, 6]})
-
-    dataset = TableDataset(
-        table_name="test",
-        connection={"backend": "duckdb", "database": tmp_path / "file.db"},
-        save_args={"materialized": "table", "mode": "overwrite"},
-    )
-    dataset.save(data)
-    reloaded = dataset.load()
-    assert data.execute().equals(reloaded.execute())
-    ```
-=======
     Examples:
         Using the [YAML API](https://docs.kedro.org/en/stable/data/data_catalog_yaml_examples.html):
 
@@ -71,6 +30,7 @@
             database: company.db
           save_args:
             materialized: table
+            mode: append
 
         motorbikes:
           type: ibis.TableDataset
@@ -78,7 +38,10 @@
           connection:
             backend: duckdb
             database: company.db
-        ```
+          save_args:
+            materialized: view
+            mode: overwrite
+    ```
 
         Using the [Python API](https://docs.kedro.org/en/stable/data/advanced_data_catalog_usage.html):
 
@@ -90,13 +53,12 @@
         >>> dataset = TableDataset(
         ...     table_name="test",
         ...     connection={"backend": "duckdb", "database": tmp_path / "file.db"},
-        ...     save_args={"materialized": "table"},
+        ...     save_args={"materialized": "table", "mode": "overwrite"},
         ... )
         >>> dataset.save(data)
         >>> reloaded = dataset.load()
         >>> assert data.execute().equals(reloaded.execute())
 
->>>>>>> 609a38c5
     """
 
     DEFAULT_CONNECTION_CONFIG: ClassVar[dict[str, Any]] = {
