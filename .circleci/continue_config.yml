--- conflicted
+++ resolved
@@ -281,19 +281,10 @@
           command: setx /m HDF5_DISABLE_VERSION_CHECK 1
       - when:
           condition:
-<<<<<<< HEAD
             and:
               - not:
                   equal: [ "3.10", <<parameters.python_version>> ]
               - equal: [true, <<pipeline.parameters.run-build-kedro-datasets>>]
-=======
-            or:
-              - and:
-                - equal: [ "3.10", <<parameters.python_version>> ]
-                - equal: [true, <<pipeline.parameters.run-build-kedro-datasets>>]
-              - or:
-                - equal: [false, <<pipeline.parameters.run-build-kedro-datasets>>]
->>>>>>> 8c04933d
           steps:
             - run:
                 name: Run unit tests without spark in parallel
