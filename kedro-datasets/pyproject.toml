--- conflicted
+++ resolved
@@ -204,13 +204,9 @@
     "adlfs~=2023.1",
     "behave==1.2.6",
     "biopython~=1.73",
-<<<<<<< HEAD
     "blacken-docs==1.9.2",
     "black~=22.0",
     "cloudpickle~=2.2.1",
-=======
-    "cloudpickle<=2.0.0",
->>>>>>> b1bae8d3
     "compress-pickle[lz4]~=2.1.0",
     "coverage>=7.2.0",
     "dask[complete]>=2021.10",
