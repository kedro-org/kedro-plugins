--- conflicted
+++ resolved
@@ -237,11 +237,7 @@
     "pandas>=2.0",
     "Pillow~=10.0",
     "plotly>=4.8.0, <6.0",
-<<<<<<< HEAD
-    "polars[xlsx2csv, deltalake]>=0.18.0",
-=======
     "polars[deltalake,xlsx2csv]>=1.0",
->>>>>>> 7baa8266
     "pyarrow>=1.0; python_version < '3.11'",
     "pyarrow>=7.0; python_version >= '3.11'",  # Adding to avoid numpy build errors
     "pyodbc~=5.0",
