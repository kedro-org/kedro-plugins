--- conflicted
+++ resolved
@@ -1,10 +1,7 @@
 # Upcoming Release
-<<<<<<< HEAD
 * Added support for Python 3.12
-=======
 
 # Release 0.9.2
->>>>>>> 0dec6886
 * Removed support for Python 3.8
 
 ## Community contributions
