"""``MetricsDataset`` saves data to a JSON file using an underlying
filesystem (e.g.: local, S3, GCS). It uses native json to handle the JSON file.
The ``MetricsDataset`` is part of Kedro Experiment Tracking. The dataset is versioned by default
and only takes metrics of numeric values.
"""
import json
<<<<<<< HEAD
from typing import Dict, NoReturn
=======
from typing import NoReturn
>>>>>>> 0986bfa5

from kedro.io.core import DatasetError, get_filepath_str

from kedro_datasets.json import json_dataset


class MetricsDataset(json_dataset.JSONDataset):
    """``MetricsDataset`` saves data to a JSON file using an underlying
    filesystem (e.g.: local, S3, GCS). It uses native json to handle the JSON file. The
    ``MetricsDataset`` is part of Kedro Experiment Tracking. The dataset is write-only,
    it is versioned by default and only takes metrics of numeric values.

    Example usage for the
    `YAML API <https://kedro.readthedocs.io/en/stable/data/\
    data_catalog_yaml_examples.html>`_:

    .. code-block:: yaml

        cars:
          type: tracking.MetricsDataset
          filepath: data/09_tracking/cars.json

    Example usage for the
    `Python API <https://kedro.readthedocs.io/en/stable/data/\
    advanced_data_catalog_usage.html>`_:

    .. code-block:: pycon

        >>> from kedro_datasets.tracking import MetricsDataset
        >>>
        >>> data = {"col1": 1, "col2": 0.23, "col3": 0.002}
        >>>
        >>> dataset = MetricsDataset(filepath=tmp_path / "test.json")
        >>> dataset.save(data)

    """

    versioned = True

    def _load(self) -> NoReturn:
        raise DatasetError(f"Loading not supported for '{self.__class__.__name__}'")

    def _save(self, data: dict[str, float]) -> None:
        """Converts all values in the data from a ``MetricsDataset`` to float to make sure
        they are numeric values which can be displayed in Kedro Viz and then saves the dataset.
        """
        try:
            for key, value in data.items():
                data[key] = float(value)
        except ValueError as exc:
            raise DatasetError(
                f"The MetricsDataset expects only numeric values. {exc}"
            ) from exc

        save_path = get_filepath_str(self._get_save_path(), self._protocol)

        with self._fs.open(save_path, **self._fs_open_args_save) as fs_file:
            json.dump(data, fs_file, **self._save_args)

        self._invalidate_cache()<|MERGE_RESOLUTION|>--- conflicted
+++ resolved
@@ -4,11 +4,7 @@
 and only takes metrics of numeric values.
 """
 import json
-<<<<<<< HEAD
-from typing import Dict, NoReturn
-=======
 from typing import NoReturn
->>>>>>> 0986bfa5
 
 from kedro.io.core import DatasetError, get_filepath_str
 
