--- conflicted
+++ resolved
@@ -1,10 +1,6 @@
-<<<<<<< HEAD
 import importlib
 from io import BytesIO
 
-=======
-import boto3
->>>>>>> 19a549e1
 import dask.dataframe as dd
 import pandas as pd
 import pyarrow as pa
@@ -52,21 +48,6 @@
     return S3_PATH
 
 
-<<<<<<< HEAD
-@pytest.mark.parametrize(
-    "module_name", ["kedro_datasets.dask", "kedro_datasets.dask.parquet_dataset"]
-)
-@pytest.mark.parametrize("class_name", _DEPRECATED_CLASSES)
-def test_deprecation(module_name, class_name):
-    with pytest.warns(
-        KedroDeprecationWarning, match=f"{repr(class_name)} has been renamed"
-    ):
-        getattr(importlib.import_module(module_name), class_name)
-
-
-=======
-@pytest.mark.usefixtures("s3fs_cleanup")
->>>>>>> 19a549e1
 class TestParquetDataset:
     def test_incorrect_credentials_load(self):
         """Test that incorrect credential keys won't instantiate dataset."""
