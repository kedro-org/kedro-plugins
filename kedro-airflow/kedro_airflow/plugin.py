""" Kedro plugin for running a project with Airflow """
from __future__ import annotations

from collections import defaultdict
from pathlib import Path
from typing import Any

import click
import jinja2
from click import secho
from kedro.config import MissingConfigException
from kedro.framework.cli.project import PARAMS_ARG_HELP
from kedro.framework.cli.utils import ENV_HELP, KedroCliError, _split_params
from kedro.framework.context import KedroContext
from kedro.framework.project import pipelines
from kedro.framework.session import KedroSession
from kedro.framework.startup import ProjectMetadata, bootstrap_project
from slugify import slugify

PIPELINE_ARG_HELP = """Name of the registered pipeline to convert.
If not set, the '__default__' pipeline is used. This argument supports
passing multiple values using `--pipeline [p1] --pipeline [p2]`.
Use the `--all` flag to convert all registered pipelines at once."""
ALL_ARG_HELP = """Convert all registered pipelines at once."""


@click.group(name="Kedro-Airflow")
def commands():
    pass


@commands.group(name="airflow")
def airflow_commands():
    """Run project with Airflow"""
    pass


def _load_config(context: KedroContext) -> dict[str, Any]:
    # Set the default pattern for `airflow` if not provided in `settings.py`
    if "airflow" not in context.config_loader.config_patterns.keys():
        context.config_loader.config_patterns.update(  # pragma: no cover
            {"airflow": ["airflow*", "airflow/**"]}
        )

    assert "airflow" in context.config_loader.config_patterns.keys()

    # Load the config
    try:
        return context.config_loader["airflow"]
    except MissingConfigException:
        # File does not exist
        return {}


def _get_pipeline_config(config_airflow: dict, params: dict, pipeline_name: str):
    dag_config = {}
    # Load the default config if specified
    if "default" in config_airflow:
        dag_config.update(config_airflow["default"])
    # Update with pipeline-specific config if present
    if pipeline_name in config_airflow:
        dag_config.update(config_airflow[pipeline_name])

    # Update with params if provided
    dag_config.update(params)
    return dag_config


@airflow_commands.command()
@click.option(
    "-p",
    "--pipeline",
    "--pipelines",
    "pipeline_names",
    multiple=True,
    default=("__default__",),
    help=PIPELINE_ARG_HELP,
)
@click.option("--all", "convert_all", is_flag=True, help=ALL_ARG_HELP)
@click.option("-e", "--env", default="local", help=ENV_HELP)
@click.option(
    "-t",
    "--target-dir",
    "target_path",
    type=click.Path(writable=True, resolve_path=True, file_okay=False),
    default="./airflow_dags/",
    help="The directory path to store the generated Airflow dags",
)
@click.option(
    "-j",
    "--jinja-file",
    type=click.Path(
        exists=True, readable=True, resolve_path=True, file_okay=True, dir_okay=False
    ),
    default=Path(__file__).parent / "airflow_dag_template.j2",
    help="The template file for the generated Airflow dags",
)
@click.option(
    "--params",
    type=click.UNPROCESSED,
    default="",
    help=PARAMS_ARG_HELP,
    callback=_split_params,
)
@click.pass_obj
def create(  # noqa: PLR0913
    metadata: ProjectMetadata,
    pipeline_names,
    env,
    target_path,
    jinja_file,
    params,
<<<<<<< HEAD
    convert_all: bool,
):  # pylint: disable=too-many-locals,too-many-arguments
=======
):
>>>>>>> ecb00f53
    """Create an Airflow DAG for a project"""
    if convert_all and pipeline_names != ("__default__",):
        raise click.BadParameter(
            "The `--all` and `--pipeline` option are mutually exclusive."
        )

    project_path = Path.cwd().resolve()
    bootstrap_project(project_path)
    with KedroSession.create(project_path=project_path, env=env) as session:
        context = session.load_context()
        config_airflow = _load_config(context)

    jinja_file = Path(jinja_file).resolve()
    loader = jinja2.FileSystemLoader(jinja_file.parent)
    jinja_env = jinja2.Environment(autoescape=True, loader=loader, lstrip_blocks=True)
    jinja_env.filters["slugify"] = slugify
    template = jinja_env.get_template(jinja_file.name)

    dags_folder = Path(target_path)
    # Ensure that the DAGs folder exists
    dags_folder.mkdir(parents=True, exist_ok=True)
    secho(f"Location of the Airflow DAG folder: {target_path!s}", fg="green")

    package_name = metadata.package_name

    if convert_all:
        # Convert all pipelines
        conversion_pipelines = pipelines
    else:
        conversion_pipelines = {
            pipeline_name: pipelines.get(pipeline_name)
            for pipeline_name in pipeline_names
        }

    # Convert selected pipelines
    for name, pipeline in conversion_pipelines.items():
        dag_config = _get_pipeline_config(config_airflow, params, name)

        if pipeline is None:
            raise KedroCliError(f"Pipeline {name} not found.")

        # Obtain the file name
        dag_filename = dags_folder / (
            f"{package_name}_dag.py"
            if name == "__default__"
            else f"{package_name}_{name}_dag.py"
        )

        dependencies = defaultdict(list)
        for node, parent_nodes in pipeline.node_dependencies.items():
            for parent in parent_nodes:
                dependencies[parent].append(node)

        template.stream(
            dag_name=package_name,
            dependencies=dependencies,
            env=env,
            pipeline_name=name,
            package_name=package_name,
            pipeline=pipeline,
            **dag_config,
        ).dump(str(dag_filename))

        secho(
            f"Converted pipeline `{name}` to Airflow DAG in the file `{dag_filename.name}`",
            fg="green",
        )<|MERGE_RESOLUTION|>--- conflicted
+++ resolved
@@ -110,12 +110,8 @@
     target_path,
     jinja_file,
     params,
-<<<<<<< HEAD
     convert_all: bool,
-):  # pylint: disable=too-many-locals,too-many-arguments
-=======
 ):
->>>>>>> ecb00f53
     """Create an Airflow DAG for a project"""
     if convert_all and pipeline_names != ("__default__",):
         raise click.BadParameter(
