"""Kedro Telemetry plugin for collecting Kedro usage data."""

from __future__ import annotations

import hashlib
import json
import logging
import os
import sys
import uuid
from datetime import datetime
from pathlib import Path
from typing import Any

import requests
import toml
import yaml
from appdirs import user_config_dir
from kedro import __version__ as KEDRO_VERSION
from kedro.framework.cli.cli import KedroCLI
from kedro.framework.cli.hooks import cli_hook_impl
from kedro.framework.hooks import hook_impl
from kedro.framework.project import PACKAGE_NAME, pipelines
from kedro.framework.startup import ProjectMetadata
from kedro.io.data_catalog import DataCatalog
from kedro.pipeline import Pipeline

from kedro_telemetry import __version__ as TELEMETRY_VERSION
from kedro_telemetry.masking import _get_cli_structure, _mask_kedro_cli

HEAP_APPID_PROD = "2388822444"
HEAP_ENDPOINT = "https://heapanalytics.com/api/track"
HEAP_HEADERS = {"Content-Type": "application/json"}
KNOWN_CI_ENV_VAR_KEYS = {
    "GITLAB_CI",  # https://docs.gitlab.com/ee/ci/variables/predefined_variables.html
    "GITHUB_ACTION",  # https://docs.github.com/en/actions/learn-github-actions/variables#default-environment-variables
    "BITBUCKET_BUILD_NUMBER",  # https://support.atlassian.com/bitbucket-cloud/docs/variables-and-secrets/
    "JENKINS_URL",  # https://www.jenkins.io/doc/book/pipeline/jenkinsfile/#using-environment-variables
    "CODEBUILD_BUILD_ID",  # https://docs.aws.amazon.com/codebuild/latest/userguide/build-env-ref-env-vars.html
    "CIRCLECI",  # https://circleci.com/docs/variables/#built-in-environment-variables
    "TRAVIS",  # https://docs.travis-ci.com/user/environment-variables/#default-environment-variables
    "BUILDKITE",  # https://buildkite.com/docs/pipelines/environment-variables
}
_SKIP_TELEMETRY_ENV_VAR_KEYS = (
    "DO_NOT_TRACK",
    "KEDRO_DISABLE_TELEMETRY",
)
TIMESTAMP_FORMAT = "%Y-%m-%dT%H:%M:%S.%fZ"
CONFIG_FILENAME = "telemetry.toml"
PYPROJECT_CONFIG_NAME = "pyproject.toml"
UNDEFINED_PACKAGE_NAME = "undefined_package_name"

logger = logging.getLogger(__name__)


def _hash(string: str) -> str:
    return hashlib.sha512(bytes(string, encoding="utf8")).hexdigest()


def _get_or_create_uuid() -> str:
    """
    Reads a UUID from a configuration file or generates and saves a new one if not present.
    """
    config_path = user_config_dir("kedro")
    full_path = os.path.join(config_path, CONFIG_FILENAME)

    try:
        if os.path.exists(full_path):
            with open(full_path) as f:
                config = toml.load(f)

                if "telemetry" in config and "uuid" in config["telemetry"]:
                    return uuid.UUID(config["telemetry"]["uuid"]).hex

        # Generate a new UUID and save it to the config file
        new_uuid = _generate_new_uuid(full_path)

        return new_uuid

    except Exception as e:
        logging.error(f"Failed to retrieve UUID: {e}")
        return ""


def _get_or_create_project_id(pyproject_path: Path) -> str | None:
    """
    Reads a project id from a configuration file or generates and saves a new one if not present.
    Returns None if configuration file does not exist or does not relate to Kedro.
    """
    try:
        with open(pyproject_path, "r+") as file:
            pyproject_data = toml.load(file)

            # Check if pyproject related to kedro
            try:
                _ = pyproject_data["tool"]["kedro"]
                try:
                    project_id = pyproject_data["tool"]["kedro_telemetry"]["project_id"]
                except KeyError:
                    project_id = uuid.uuid4().hex
                    toml_string = (
                        f'\n[tool.kedro_telemetry]\nproject_id = "{project_id}"\n'
                    )
                    file.write(toml_string)
                return project_id
            except KeyError:
                logging.error(
                    f"Failed to retrieve project id or save project id: "
                    f"{str(pyproject_path)} does not contain a [tool.kedro] section"
                )
                return None
    except OSError as exc:
        logging.error(f"Failed to read the file: {str(pyproject_path)}.\n{str(exc)}")
    return None


def _add_tool_properties(
    properties: dict[str, Any], pyproject_path: Path
) -> dict[str, Any]:
    """
    Extends project properties with tool's properties.
    """
    if pyproject_path.exists():
        with open(pyproject_path) as file:
            pyproject_data = toml.load(file)

        try:
            tool_kedro = pyproject_data["tool"]["kedro"]
            if "tools" in tool_kedro:
                properties["tools"] = ", ".join(tool_kedro["tools"])
            if "example_pipeline" in tool_kedro:
                properties["example_pipeline"] = tool_kedro["example_pipeline"]
        except KeyError:
            pass

    return properties


def _generate_new_uuid(full_path: str) -> str:
    try:
        config: dict[str, dict[str, Any]] = {"telemetry": {}}
        new_uuid = uuid.uuid4().hex
        config["telemetry"]["uuid"] = new_uuid

        os.makedirs(os.path.dirname(full_path), exist_ok=True)
        with open(full_path, "w") as f:
            toml.dump(config, f)

        return new_uuid
    except Exception as e:
        logging.error(f"Failed to create UUID: {e}")
        return ""


class KedroTelemetryHook:
    """Hook to send CLI command data to Heap"""

    def __init__(self):
        self._consent = None
        self._sent = False
        self._event_properties = None
        self._project_path = None
        self._user_uuid = None

    @cli_hook_impl
    def before_command_run(
        self, project_metadata: ProjectMetadata, command_args: list[str]
    ):
        """Hook implementation to send command run data to Heap"""

        if not project_metadata:  # in package mode
            return

        self._consent = _check_for_telemetry_consent(project_metadata.project_path)
        if not self._consent:
            return

        # get KedroCLI and its structure from actual project root
        cli = KedroCLI(project_path=project_metadata.project_path)
        cli_struct = _get_cli_structure(cli_obj=cli, get_help=False)
        masked_command_args = _mask_kedro_cli(
            cli_struct=cli_struct, command_args=command_args
        )

        self._user_uuid = _get_or_create_uuid()

        event_properties = _get_project_properties(
            self._user_uuid, project_metadata.project_path / PYPROJECT_CONFIG_NAME
        )
        event_properties["command"] = (
            f"kedro {' '.join(masked_command_args)}" if masked_command_args else "kedro"
        )
        event_properties["main_command"] = (
            masked_command_args[0] if masked_command_args else "kedro"
        )

        self._event_properties = event_properties

    @cli_hook_impl
    def after_command_run(self):
        if self._consent and not self._sent:
            self._send_telemetry_heap_event("CLI command")

    @hook_impl
    def after_context_created(self, context):
        """Hook implementation to send project statistics data to Heap"""

<<<<<<< HEAD
        self._consent = _check_for_telemetry_consent(context.project_path)
        if not self._consent:
            self._opt_out_notification()
=======
        if self._consent is None:
            self._consent = _check_for_telemetry_consent(context.project_path)
>>>>>>> f6b934ca
        self._project_path = context.project_path

    @hook_impl
    def after_catalog_created(self, catalog):
        if self._consent is False:
            return

        default_pipeline = pipelines.get("__default__")  # __default__

        if not self._user_uuid:
            self._user_uuid = _get_or_create_uuid()

        if not self._event_properties:
            self._event_properties = _get_project_properties(
                self._user_uuid, self._project_path / PYPROJECT_CONFIG_NAME
            )

        project_properties = _format_project_statistics_data(
            catalog, default_pipeline, pipelines
        )
        self._event_properties.update(project_properties)

        self._send_telemetry_heap_event("Kedro Project Statistics")

    def _send_telemetry_heap_event(self, event_name: str):
        """Hook implementation to send command run data to Heap"""

        logger.info(
            "Kedro is sending anonymous usage data with the sole purpose of improving the product. "
            "No personal data or IP addresses are stored on our side. "
            "If you want to opt out, set the `KEDRO_DISABLE_TELEMETRY` or `DO_NOT_TRACK` environment variables, "
            "or create a `.telemetry` file in the current working directory with the contents `consent: false`. "
            "Read more at https://docs.kedro.org/en/stable/configuration/telemetry.html"
        )

        try:
            _send_heap_event(
                event_name=event_name,
                identity=self._user_uuid,
                properties=self._event_properties,
            )
            self._sent = True
        except Exception as exc:
            logger.warning(
                "Something went wrong in hook implementation to send command run data to Heap. "
                "Exception: %s",
                exc,
            )


def _is_known_ci_env(known_ci_env_var_keys: set[str]):
    # Most CI tools will set the CI environment variable to true
    if os.getenv("CI") == "true":
        return True
    # Not all CI tools follow this convention, we can check through those that don't
    return any(os.getenv(key) for key in known_ci_env_var_keys)


def _get_project_properties(user_uuid: str, pyproject_path: Path) -> dict:
    project_id = _get_or_create_project_id(pyproject_path)
    package_name = PACKAGE_NAME or UNDEFINED_PACKAGE_NAME
    hashed_project_id = (
        _hash(f"{project_id}{package_name}") if project_id is not None else None
    )

    properties = {
        "username": user_uuid,
        "project_id": hashed_project_id,
        "project_version": KEDRO_VERSION,
        "telemetry_version": TELEMETRY_VERSION,
        "python_version": sys.version,
        "os": sys.platform,
        "is_ci_env": _is_known_ci_env(KNOWN_CI_ENV_VAR_KEYS),
    }

    properties = _add_tool_properties(properties, pyproject_path)

    return properties


def _format_project_statistics_data(
    catalog: DataCatalog,
    default_pipeline: Pipeline,
    project_pipelines: dict,
):
    """Add project statistics to send to Heap."""
    project_statistics_properties = {}
    project_statistics_properties["number_of_datasets"] = sum(
        1
        for c in catalog.list()
        if not c.startswith("parameters") and not c.startswith("params:")
    )
    project_statistics_properties["number_of_nodes"] = (
        len(default_pipeline.nodes) if default_pipeline else None  # type: ignore
    )
    project_statistics_properties["number_of_pipelines"] = len(project_pipelines.keys())
    return project_statistics_properties


def _get_heap_app_id() -> str:
    """
    Get the Heap App ID to send the data to.
    This will be the development ID if it's set as an
    environment variable, otherwise it will be the production ID.
    """
    return os.environ.get("HEAP_APPID_DEV", HEAP_APPID_PROD)


def _send_heap_event(
    event_name: str, identity: str, properties: dict[str, Any] | None = None
) -> None:
    data = {
        "app_id": _get_heap_app_id(),
        "event": event_name,
        "timestamp": datetime.now().strftime(TIMESTAMP_FORMAT),
        "properties": properties or {},
    }
    if identity:
        data["identity"] = identity

    try:
        resp = requests.post(
            url=HEAP_ENDPOINT, headers=HEAP_HEADERS, data=json.dumps(data), timeout=10
        )
        if resp.status_code != 200:  # noqa: PLR2004
            logger.warning(
                "Failed to send data to Heap. Response code returned: %s, Response reason: %s",
                resp.status_code,
                resp.reason,
            )
    except requests.exceptions.RequestException as exc:
        logger.warning(
            "Failed to send data to Heap. Exception of type '%s' was raised.",
            type(exc).__name__,
        )


def _check_for_telemetry_consent(project_path: Path) -> bool:
    """
    Use telemetry consent from ".telemetry" file if it exists and has a valid format.
    Telemetry is considered as opt-in otherwise.
    """
    telemetry_file_path = project_path / ".telemetry"

    for env_var in _SKIP_TELEMETRY_ENV_VAR_KEYS:
        if os.environ.get(env_var):
            return False
    if telemetry_file_path.exists():
        with open(telemetry_file_path, encoding="utf-8") as telemetry_file:
            telemetry = yaml.safe_load(telemetry_file)
            if _is_valid_syntax(telemetry):
                return telemetry["consent"]
    return True


def _is_valid_syntax(telemetry: Any) -> bool:
    return isinstance(telemetry, dict) and isinstance(
        telemetry.get("consent", None), bool
    )


telemetry_hook = KedroTelemetryHook()<|MERGE_RESOLUTION|>--- conflicted
+++ resolved
@@ -205,14 +205,9 @@
     def after_context_created(self, context):
         """Hook implementation to send project statistics data to Heap"""
 
-<<<<<<< HEAD
         self._consent = _check_for_telemetry_consent(context.project_path)
         if not self._consent:
             self._opt_out_notification()
-=======
-        if self._consent is None:
-            self._consent = _check_for_telemetry_consent(context.project_path)
->>>>>>> f6b934ca
         self._project_path = context.project_path
 
     @hook_impl
