# Upcoming Release

## Major features and improvements

- Added a parameter to enable/disable lazy saving for `PartitionedDataset`.
<<<<<<< HEAD
=======
- Replaced `trufflehog` with `detect-secrets` for detecting secrets within a code base.
- Added `ibis-athena` and `ibis-databricks` extras for the backends added in Ibis 10.0.
>>>>>>> 0b0cd000

## Bug fixes and other changes

- Fixed `polars.CSVDataset` `save` method on Windows using `utf-8` as default encoding.
- Made `table_name` a keyword argument in the `ibis.FileDataset` implementation to be compatible with Ibis 10.0.

## Breaking Changes

- Removed `tracking.MetricsDataset` and `tracking.JSONDataset`.

## Community contributions

# Release 6.0.0

## Major features and improvements

- Supported passing `database` to `ibis.TableDataset` for load and save operations.
- Added functionality to save pandas DataFrames directly to Snowflake, facilitating seamless `.csv` ingestion.
- Added Python 3.9, 3.10 and 3.11 support for `snowflake.SnowflakeTableDataset`.
- Enabled connection sharing between `ibis.FileDataset` and `ibis.TableDataset` instances, thereby allowing nodes to save data loaded by one to the other (as long as they share the same connection configuration).
- Added the following new **experimental** datasets:

| Type                              | Description                                                                | Location                                  |
| --------------------------------- | -------------------------------------------------------------------------- | ----------------------------------------- |
| `databricks.ExternalTableDataset` | A dataset for accessing external tables in Databricks.                     | `kedro_datasets_experimental.databricks`  |
| `safetensors.SafetensorsDataset`  | A dataset for securely saving and loading files in the SafeTensors format. | `kedro_datasets_experimental.safetensors` |

## Bug fixes and other changes

- Delayed backend connection for `pandas.GBQTableDataset`. In practice, this means that a dataset's connection details aren't used (or validated) until the dataset is accessed. On the plus side, the cost of connection isn't incurred regardless of when or whether the dataset is used. Furthermore, this makes the dataset object serializable (e.g. for use with `ParallelRunner`), because the unserializable client isn't part of it.
- Removed the unused BigQuery client created in `pandas.GBQQueryDataset`. This makes the dataset object serializable (e.g. for use with `ParallelRunner`) by removing the unserializable object.
- Implemented Snowflake's [local testing framework](https://docs.snowflake.com/en/developer-guide/snowpark/python/testing-locally) for testing purposes.
- Improved the dependency management for Spark-based datasets by refactoring the Spark and Databricks utility functions used across the datasets.
- Added deprecation warning for `tracking.MetricsDataset` and `tracking.JSONDataset`.
- Moved `kedro-catalog` JSON schemas from Kedro core to `kedro-datasets`.

## Breaking Changes

- Demoted `video.VideoDataset` from core to experimental dataset.
- Removed file handling capabilities from `ibis.TableDataset`. Use `ibis.FileDataset` to load and save files with an Ibis backend instead.

## Community contributions

Many thanks to the following Kedroids for contributing PRs to this release:

- [Thomas d'Hooghe](https://github.com/tdhooghe)
- [Minura Punchihewa](https://github.com/MinuraPunchihewa)
- [Mark Druffel](https://github.com/mark-druffel)
- [Chris Schopp](https://github.com/chrisschopp)

# Release 5.1.0

## Major features and improvements

- Added the following new core datasets:

| Type               | Description                                                   | Location              |
| ------------------ | ------------------------------------------------------------- | --------------------- |
| `ibis.FileDataset` | A dataset for loading and saving files using Ibis's backends. | `kedro_datasets.ibis` |

## Bug fixes and other changes

- Changed Ibis datasets to connect to an in-memory DuckDB database if connection configuration is not provided.

# Release 5.0.0

## Major features and improvements

- Removed support for Python 3.9.
- Added the following new **experimental** datasets:

| Type                          | Description                                                     | Location                              |
| ----------------------------- | --------------------------------------------------------------- | ------------------------------------- |
| `pytorch.PyTorchDataset`      | A dataset for securely saving and loading PyTorch models.       | `kedro_datasets_experimental.pytorch` |
| `prophet.ProphetModelDataset` | A dataset for Meta's Prophet model for time series forecasting. | `kedro_datasets_experimental.prophet` |

- Added the following new core datasets:

| Type                 | Description                                     | Location                |
| -------------------- | ----------------------------------------------- | ----------------------- |
| `plotly.HTMLDataset` | A dataset for saving a `plotly` figure as HTML. | `kedro_datasets.plotly` |

## Bug fixes and other changes

- Refactored all datasets to set `fs_args` defaults in the same way as `load_args` and `save_args` and not have hardcoded values in the save methods.
- Fixed bug related to loading/saving models from/to remote storage using `TensorFlowModelDataset`.
- Fixed deprecated load and save approaches of `GBQTableDataset` and `GBQQueryDataset` by invoking save and load directly over `pandas-gbq` lib.
- Fixed incorrect `pandas` optional dependency.

## Breaking Changes

- Exposed `load` and `save` publicly for each dataset. This requires Kedro version 0.19.7 or higher.
- Replaced the `geopandas.GeoJSONDataset` with `geopandas.GenericDataset` to support parquet and feather file formats.

## Community contributions

Many thanks to the following Kedroids for contributing PRs to this release:

- [Brandon Meek](https://github.com/bpmeek)
- [yury-fedotov](https://github.com/yury-fedotov)
- [gitgud5000](https://github.com/gitgud5000)
- [janickspirig](https://github.com/janickspirig)
- [Galen Seilis](https://github.com/galenseilis)
- [Mariusz Wojakowski](https://github.com/mariusz89016)
- [harm-matthias-harms](https://github.com/harm-matthias-harms)
- [Felix Scherz](https://github.com/felixscherz)

# Release 4.1.0

## Major features and improvements

- Improved `partitions.PartitionedDataset` representation when printing.

## Bug fixes and other changes

- Updated `ibis.TableDataset` to make sure credentials are not printed in interactive environment.

## Breaking Changes

## Community contributions

# Release 4.0.0

## Major features and improvements

- Added the following new **experimental** datasets:

| Type                                | Description                                               | Location                                |
| ----------------------------------- | --------------------------------------------------------- | --------------------------------------- |
| `langchain.ChatAnthropicDataset`    | A dataset for loading a ChatAnthropic langchain model.    | `kedro_datasets_experimental.langchain` |
| `langchain.ChatCohereDataset`       | A dataset for loading a ChatCohere langchain model.       | `kedro_datasets_experimental.langchain` |
| `langchain.OpenAIEmbeddingsDataset` | A dataset for loading a OpenAIEmbeddings langchain model. | `kedro_datasets_experimental.langchain` |
| `langchain.ChatOpenAIDataset`       | A dataset for loading a ChatOpenAI langchain model.       | `kedro_datasets_experimental.langchain` |
| `rioxarray.GeoTIFFDataset`          | A dataset for loading and saving geotiff raster data      | `kedro_datasets_experimental.rioxarray` |
| `netcdf.NetCDFDataset`              | A dataset for loading and saving "\*.nc" files.           | `kedro_datasets_experimental.netcdf`    |

- Added the following new core datasets:

| Type              | Description                                    | Location              |
| ----------------- | ---------------------------------------------- | --------------------- |
| `dask.CSVDataset` | A dataset for loading a CSV files using `dask` | `kedro_datasets.dask` |

- Extended preview feature to `yaml.YAMLDataset`.

## Bug fixes and other changes

- Added `metadata` parameter for a few datasets

## Breaking Changes

- `netcdf.NetCDFDataset` moved from `kedro_datasets` to `kedro_datasets_experimental`.

## Community contributions

Many thanks to the following Kedroids for contributing PRs to this release:

- [Ian Whalen](https://github.com/ianwhale)
- [Charles Guan](https://github.com/charlesbmi)
- [Thomas Gölles](https://github.com/tgoelles)
- [Lukas Innig](https://github.com/derluke)
- [Michael Sexton](https://github.com/michaelsexton)
- [michal-mmm](https://github.com/michal-mmm)

# Release 3.0.1

## Bug fixes and other changes

- Removed arbitrary upper bound for `s3fs`.
- Added support for NetCDF4 via `engine="netcdf4"` and `engine="h5netcdf"` to `netcdf.NetCDFDataset`.

## Community contributions

Many thanks to the following Kedroids for contributing PRs to this release:

- [Charles Guan](https://github.com/charlesbmi)

# Release 3.0.0

## Major features and improvements

- Added the following new datasets:

| Type                   | Description                                             | Location                |
| ---------------------- | ------------------------------------------------------- | ----------------------- |
| `netcdf.NetCDFDataset` | A dataset for loading and saving `*.nc` files.          | `kedro_datasets.netcdf` |
| `ibis.TableDataset`    | A dataset for loading and saving using Ibis's backends. | `kedro_datasets.ibis`   |

- Added support for Python 3.12.
- Normalised optional dependencies names for datasets to follow [PEP 685](https://peps.python.org/pep-0685/). The `.` characters have been replaced with `-` in the optional dependencies names. Note that this might be breaking for some users. For example, users should now install optional dependencies for `pandas.ParquetDataset` from `kedro-datasets` like this:

```bash
pip install kedro-datasets[pandas-parquetdataset]
```

- Removed `setup.py` and move to `pyproject.toml` completely for `kedro-datasets`.

## Bug fixes and other changes

- If using MSSQL, `load_args:params` will be typecasted as tuple.
- Fixed bug with loading datasets from Hugging Face. Now allows passing parameters to the load_dataset function.
- Made `connection_args` argument optional when calling `create_connection()` in `sql_dataset.py`.

## Community contributions

Many thanks to the following Kedroids for contributing PRs to this release:

- [Riley Brady](https://github.com/riley-brady)
- [Andrew Cao](https://github.com/andrewcao1)
- [Eduardo Romero Lopez](https://github.com/eromerobilbomatica)
- [Jerome Asselin](https://github.com/jerome-asselin-buspatrol)

# Release 2.1.0

## Major features and improvements

- Added the following new datasets:

| Type                   | Description                                                 | Location                |
| ---------------------- | ----------------------------------------------------------- | ----------------------- |
| `matlab.MatlabDataset` | A dataset which uses `scipy` to save and load `.mat` files. | `kedro_datasets.matlab` |

- Extended preview feature for matplotlib, plotly and tracking datasets.
- Allowed additional parameters for sqlalchemy engine when using sql datasets.

## Bug fixes and other changes

- Removed Windows specific conditions in `pandas.HDFDataset` extra dependencies

## Community contributions

Many thanks to the following Kedroids for contributing PRs to this release:

- [Samuel Lee SJ](https://github.com/samuel-lee-sj)
- [Felipe Monroy](https://github.com/felipemonroy)
- [Manuel Spierenburg](https://github.com/mjspier)

# Release 2.0.0

## Major features and improvements

- Added the following new datasets:

| Type                                       | Description                                                                                                                     | Location                     |
| ------------------------------------------ | ------------------------------------------------------------------------------------------------------------------------------- | ---------------------------- |
| `huggingface.HFDataset`                    | A dataset to load Hugging Face datasets using the [datasets](https://pypi.org/project/datasets) library.                        | `kedro_datasets.huggingface` |
| `huggingface.HFTransformerPipelineDataset` | A dataset to load pretrained Hugging Face transformers using the [transformers](https://pypi.org/project/transformers) library. | `kedro_datasets.huggingface` |

- Removed Dataset classes ending with "DataSet", use the "Dataset" spelling instead.
- Removed support for Python 3.7 and 3.8.
- Added [databricks-connect>=13.0](https://docs.databricks.com/en/dev-tools/databricks-connect-ref.html) support for Spark- and Databricks-based datasets.
- Bumped `s3fs` to latest calendar-versioned release.
- `PartitionedDataset` and `IncrementalDataset` now both support versioning of the underlying dataset.

## Bug fixes and other changes

- Fixed bug with loading models saved with `TensorFlowModelDataset`.
- Made dataset parameters keyword-only.
- Corrected pandas-gbq as py311 dependency.

## Community contributions

Many thanks to the following Kedroids for contributing PRs to this release:

- [Edouard59](https://github.com/Edouard59)
- [Miguel Rodriguez Gutierrez](https://github.com/MigQ2)
- [felixscherz](https://github.com/felixscherz)
- [Onur Kuru](https://github.com/kuruonur1)

# Release 1.8.0

## Major features and improvements

- Added the following new datasets:

| Type                       | Description                                                            | Location                |
| -------------------------- | ---------------------------------------------------------------------- | ----------------------- |
| `polars.LazyPolarsDataset` | A `LazyPolarsDataset` using [polars](https://www.pola.rs/)'s Lazy API. | `kedro_datasets.polars` |

- Moved `PartitionedDataSet` and `IncrementalDataSet` from the core Kedro repo to `kedro-datasets` and renamed to `PartitionedDataset` and `IncrementalDataset`.
- Renamed `polars.GenericDataSet` to `polars.EagerPolarsDataset` to better reflect the difference between the two dataset classes.
- Added a deprecation warning when using `polars.GenericDataSet` or `polars.GenericDataset` that these have been renamed to `polars.EagerPolarsDataset`
- Delayed backend connection for `pandas.SQLTableDataset`, `pandas.SQLQueryDataset`, and `snowflake.SnowparkTableDataset`. In practice, this means that a dataset's connection details aren't used (or validated) until the dataset is accessed. On the plus side, the cost of connection isn't incurred regardless of when or whether the dataset is used.

## Bug fixes and other changes

- Fixed erroneous warning when using an cloud protocol file path with SparkDataSet on Databricks.
- Updated `PickleDataset` to explicitly mention `cloudpickle` support.

## Community contributions

Many thanks to the following Kedroids for contributing PRs to this release:

- [PtrBld](https://github.com/PtrBld)
- [Alistair McKelvie](https://github.com/alamastor)
- [Felix Wittmann](https://github.com/hfwittmann)
- [Matthias Roels](https://github.com/MatthiasRoels)

# Release 1.7.1

## Bug fixes and other changes

- Pinned `tables` version on `kedro-datasets` for Python < 3.8.

## Upcoming deprecations for Kedro-Datasets 2.0.0

- Renamed dataset and error classes, in accordance with the [Kedro lexicon](https://github.com/kedro-org/kedro/wiki/Kedro-documentation-style-guide#kedro-lexicon). Dataset classes ending with "DataSet" are deprecated and will be removed in 2.0.0.

# Release 1.7.0:

## Major features and improvements

- Added the following new datasets:

| Type                    | Description                                                                                                                | Location                |
| ----------------------- | -------------------------------------------------------------------------------------------------------------------------- | ----------------------- |
| `polars.GenericDataSet` | A `GenericDataSet` backed by [polars](https://www.pola.rs/), a lightning fast dataframe package built entirely using Rust. | `kedro_datasets.polars` |

## Bug fixes and other changes

- Fixed broken links in docstrings.
- Reverted PySpark pin to <4.0.

## Community contributions

Many thanks to the following Kedroids for contributing PRs to this release:

- [Walber Moreira](https://github.com/wmoreiraa)

# Release 1.6.0:

## Major features and improvements

- Added support for Python 3.11.

# Release 1.5.3:

## Bug fixes and other changes

- Made `databricks.ManagedTableDataSet` read-only by default.
  - The user needs to specify `write_mode` to allow `save` on the data set.
- Fixed an issue on `api.APIDataSet` where the sent data was doubly converted to json
  string (once by us and once by the `requests` library).
- Fixed problematic `kedro-datasets` optional dependencies, revert to `setup.py`

## Community contributions

# Release 1.5.2:

## Bug fixes and other changes

- Fixed problematic `kedro-datasets` optional dependencies.

# Release 1.5.1:

## Bug fixes and other changes

- Fixed problematic docstrings in `pandas.DeltaTableDataSet` causing Read the Docs builds on Kedro to fail.

# Release 1.5.0

## Major features and improvements

- Added the following new datasets:

| Type                       | Description                          | Location                |
| -------------------------- | ------------------------------------ | ----------------------- |
| `pandas.DeltaTableDataSet` | A dataset to work with delta tables. | `kedro_datasets.pandas` |

- Implemented lazy loading of dataset subpackages and classes.
  - Suppose that SQLAlchemy, a Python SQL toolkit, is installed in your Python environment. With this change, the SQLAlchemy library will not be loaded (for `pandas.SQLQueryDataSet` or `pandas.SQLTableDataSet`) if you load a different pandas dataset (e.g. `pandas.CSVDataSet`).
- Added automatic inference of file format for `pillow.ImageDataSet` to be passed to `save()`.

## Bug fixes and other changes

- Improved error messages for missing dataset dependencies.
  - Suppose that SQLAlchemy, a Python SQL toolkit, is not installed in your Python environment. Previously, `from kedro_datasets.pandas import SQLQueryDataSet` or `from kedro_datasets.pandas import SQLTableDataSet` would result in `ImportError: cannot import name 'SQLTableDataSet' from 'kedro_datasets.pandas'`. Now, the same imports raise the more helpful and intuitive `ModuleNotFoundError: No module named 'sqlalchemy'`.

## Community contributions

Many thanks to the following Kedroids for contributing PRs to this release:

- [Daniel-Falk](https://github.com/daniel-falk)
- [afaqueahmad7117](https://github.com/afaqueahmad7117)
- [everdark](https://github.com/everdark)

# Release 1.4.2

## Bug fixes and other changes

- Fixed documentations of `GeoJSONDataSet` and `SparkStreamingDataSet`.
- Fixed problematic docstrings causing Read the Docs builds on Kedro to fail.

# Release 1.4.1:

## Bug fixes and other changes

- Fixed missing `pickle.PickleDataSet` extras in `setup.py`.

# Release 1.4.0:

## Major features and improvements

- Added the following new datasets:

| Type                          | Description                                         | Location               |
| ----------------------------- | --------------------------------------------------- | ---------------------- |
| `spark.SparkStreamingDataSet` | A dataset to work with PySpark Streaming DataFrame. | `kedro_datasets.spark` |

## Bug fixes and other changes

- Fixed problematic docstrings of `APIDataSet`.

# Release 1.3.0:

## Major features and improvements

- Added the following new datasets:

| Type                             | Description                                             | Location                    |
| -------------------------------- | ------------------------------------------------------- | --------------------------- |
| `databricks.ManagedTableDataSet` | A dataset to access managed delta tables in Databricks. | `kedro_datasets.databricks` |

- Added pandas 2.0 support.
- Added SQLAlchemy 2.0 support (and dropped support for versions below 1.4).
- Added a save method to `APIDataSet`.
- Reduced constructor arguments for `APIDataSet` by replacing most arguments with a single constructor argument `load_args`. This makes it more consistent with other Kedro DataSets and the underlying `requests` API, and automatically enables the full configuration domain: stream, certificates, proxies, and more.
- Relaxed Kedro version pin to `>=0.16`.
- Added `metadata` attribute to all existing datasets. This is ignored by Kedro, but may be consumed by users or external plugins.

## Bug fixes and other changes

- Relaxed `delta-spark` upper bound to allow compatibility with Spark 3.1.x and 3.2.x.
- Upgraded required `polars` version to 0.17.
- Renamed `TensorFlowModelDataset` to `TensorFlowModelDataSet` to be consistent with all other plugins in Kedro-Datasets.

## Community contributions

Many thanks to the following Kedroids for contributing PRs to this release:

- [BrianCechmanek](https://github.com/BrianCechmanek)
- [McDonnellJoseph](https://github.com/McDonnellJoseph)
- [Danny Farah](https://github.com/dannyrfar)

# Release 1.2.0:

## Major features and improvements

- Added `fsspec` resolution in `SparkDataSet` to support more filesystems.
- Added the `_preview` method to the Pandas `ExcelDataSet` and `CSVDataSet` classes.

## Bug fixes and other changes

- Fixed a docstring in the Pandas `SQLQueryDataSet` as part of the Sphinx revamp on Kedro.

# Release 1.1.1:

## Bug fixes and other changes

- Fixed problematic docstrings causing Read the Docs builds on Kedro to fail.

# Release 1.1.0:

## Major features and improvements

- Added the following new datasets:

| Type                             | Description                                                                                                           | Location                   |
| -------------------------------- | --------------------------------------------------------------------------------------------------------------------- | -------------------------- |
| `polars.CSVDataSet`              | A `CSVDataSet` backed by [polars](https://www.pola.rs/), a lighting fast dataframe package built entirely using Rust. | `kedro_datasets.polars`    |
| `snowflake.SnowparkTableDataSet` | Work with [Snowpark](https://www.snowflake.com/en/data-cloud/snowpark/) DataFrames from tables in Snowflake.          | `kedro_datasets.snowflake` |

## Bug fixes and other changes

- Add `mssql` backend to the `SQLQueryDataSet` DataSet using `pyodbc` library.
- Added a warning when the user tries to use `SparkDataSet` on Databricks without specifying a file path with the `/dbfs/` prefix.

# Release 1.0.2:

## Bug fixes and other changes

- Change reference to `kedro.pipeline.Pipeline` object throughout test suite with `kedro.modular_pipeline.pipeline` factory.
- Relaxed PyArrow range in line with pandas.
- Fixed outdated links to the dill package documentation.

# Release 1.0.1:

## Bug fixes and other changes

- Fixed docstring formatting in `VideoDataSet` that was causing the documentation builds to fail.

# Release 1.0.0:

First official release of Kedro-Datasets.

Datasets are Kedro’s way of dealing with input and output in a data and machine-learning pipeline. [Kedro supports numerous datasets](https://kedro.readthedocs.io/en/stable/kedro.extras.datasets.html) out of the box to allow you to process different data formats including Pandas, Plotly, Spark and more.

The datasets have always been part of the core Kedro Framework project inside `kedro.extras`. In Kedro `0.19.0`, we will remove datasets from Kedro to reduce breaking changes associated with dataset dependencies. Instead, users will need to use the datasets from the `kedro-datasets` repository instead.

## Major features and improvements

- Changed `pandas.ParquetDataSet` to load data using pandas instead of parquet.

# Release 0.1.0:

The initial release of Kedro-Datasets.

## Thanks to our main contributors

We are also grateful to everyone who advised and supported us, filed issues or helped resolve them, asked and answered questions and were part of inspiring discussions.<|MERGE_RESOLUTION|>--- conflicted
+++ resolved
@@ -3,11 +3,7 @@
 ## Major features and improvements
 
 - Added a parameter to enable/disable lazy saving for `PartitionedDataset`.
-<<<<<<< HEAD
-=======
-- Replaced `trufflehog` with `detect-secrets` for detecting secrets within a code base.
 - Added `ibis-athena` and `ibis-databricks` extras for the backends added in Ibis 10.0.
->>>>>>> 0b0cd000
 
 ## Bug fixes and other changes
 
