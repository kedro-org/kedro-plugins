name: Run checks on Kedro-Airflow

on:
  push:
<<<<<<< HEAD
    branches:
      - main
    paths-ignore:
      - "kedro-docker/**"
      - "kedro-datasets/**"
      - "kedro-telemetry/**"
  pull_request:
    branches:
      - main
    paths-ignore:
      - "kedro-docker/**"
      - "kedro-datasets/**"
      - "kedro-telemetry/**"
=======
    paths-ignore:
       - "kedro-datasets/**"
       - "kedro-docker/**"
       - "kedro-telemetry/**"
  pull_request:
    paths-ignore:
       - "kedro-datasets/**"
       - "kedro-docker/**"
       - "kedro-telemetry/**"
    types: [ synchronize ]
>>>>>>> 17cb61d6

jobs:
  airflow-test:
    uses: ./.github/workflows/check-plugin.yml
    with:
      plugin: kedro-airflow<|MERGE_RESOLUTION|>--- conflicted
+++ resolved
@@ -2,32 +2,19 @@
 
 on:
   push:
-<<<<<<< HEAD
     branches:
       - main
     paths-ignore:
+      - "kedro-datasets/**"
       - "kedro-docker/**"
-      - "kedro-datasets/**"
       - "kedro-telemetry/**"
   pull_request:
     branches:
       - main
     paths-ignore:
+      - "kedro-datasets/**"
       - "kedro-docker/**"
-      - "kedro-datasets/**"
       - "kedro-telemetry/**"
-=======
-    paths-ignore:
-       - "kedro-datasets/**"
-       - "kedro-docker/**"
-       - "kedro-telemetry/**"
-  pull_request:
-    paths-ignore:
-       - "kedro-datasets/**"
-       - "kedro-docker/**"
-       - "kedro-telemetry/**"
-    types: [ synchronize ]
->>>>>>> 17cb61d6
 
 jobs:
   airflow-test:
