# Upcoming Release
## Major features and improvements
## Bug fixes and other changes
## Community contributions

# Release 1.6.0:

## Major features and improvements
<<<<<<< HEAD
* Added automatic inference of file format for `pillow.ImageDataSet` to be passed to `save()`
* Added `polars.GenericDataSet`, a `GenericDataSet` backed by [polars](https://www.pola.rs/), a lightning fast dataframe package built entirely using Rust.
=======
* Added support for Python 3.11.
>>>>>>> ca7dc5a2

# Release 1.5.3:
## Bug fixes and other changes
* Made `databricks.ManagedTableDataSet` read-only by default.
    * The user needs to specify `write_mode` to allow `save` on the data set.
* Fixed an issue on `api.APIDataSet` where the sent data was doubly converted to json
  string (once by us and once by the `requests` library).
* Fixed problematic `kedro-datasets` optional dependencies, revert to `setup.py`

## Community contributions
# Release 1.5.2:

## Bug fixes and other changes
* Fixed problematic `kedro-datasets` optional dependencies.

# Release 1.5.1:

## Bug fixes and other changes
* Fixed problematic docstrings in `pandas.DeltaTableDataSet` causing Read the Docs builds on Kedro to fail.

# Release 1.5.0

## Major features and improvements
* Implemented lazy loading of dataset subpackages and classes.
    * Suppose that SQLAlchemy, a Python SQL toolkit, is installed in your Python environment. With this change, the SQLAlchemy library will not be loaded (for `pandas.SQLQueryDataSet` or `pandas.SQLTableDataSet`) if you load a different pandas dataset (e.g. `pandas.CSVDataSet`).
* Added automatic inference of file format for `pillow.ImageDataSet` to be passed to `save()`.
* Added `pandas.DeltaTableDataSet`.

## Bug fixes and other changes
* Improved error messages for missing dataset dependencies.
    * Suppose that SQLAlchemy, a Python SQL toolkit, is not installed in your Python environment. Previously, `from kedro_datasets.pandas import SQLQueryDataSet` or `from kedro_datasets.pandas import SQLTableDataSet` would result in `ImportError: cannot import name 'SQLTableDataSet' from 'kedro_datasets.pandas'`. Now, the same imports raise the more helpful and intuitive `ModuleNotFoundError: No module named 'sqlalchemy'`.

## Community contributions
Many thanks to the following Kedroids for contributing PRs to this release:

* [Daniel-Falk](https://github.com/daniel-falk)
* [afaqueahmad7117](https://github.com/afaqueahmad7117)
* [everdark](https://github.com/everdark)

# Release 1.4.2
## Bug fixes and other changes
* Fixed documentations of `GeoJSONDataSet` and `SparkStreamingDataSet`.
* Fixed problematic docstrings causing Read the Docs builds on Kedro to fail.

# Release 1.4.1:

## Bug fixes and other changes
* Fixed missing `pickle.PickleDataSet` extras in `setup.py`.

# Release 1.4.0:

## Major features and improvements
* Added `SparkStreamingDataSet`.

## Bug fixes and other changes
* Fixed problematic docstrings of `APIDataSet`.

# Release 1.3.0:

## Major features and improvements
* Added pandas 2.0 support.
* Added SQLAlchemy 2.0 support (and dropped support for versions below 1.4).
* Added a save method to `APIDataSet`.
* Reduced constructor arguments for `APIDataSet` by replacing most arguments with a single constructor argument `load_args`. This makes it more consistent with other Kedro DataSets and the underlying `requests` API, and automatically enables the full configuration domain: stream, certificates, proxies, and more.
* Relaxed Kedro version pin to `>=0.16`.
* Added `metadata` attribute to all existing datasets. This is ignored by Kedro, but may be consumed by users or external plugins.
* Added `ManagedTableDataSet` for managed delta tables on Databricks.

## Bug fixes and other changes
* Relaxed `delta-spark` upper bound to allow compatibility with Spark 3.1.x and 3.2.x.
* Upgraded required `polars` version to 0.17.
* Renamed `TensorFlowModelDataset` to `TensorFlowModelDataSet` to be consistent with all other plugins in Kedro-Datasets.

## Community contributions
Many thanks to the following Kedroids for contributing PRs to this release:

* [BrianCechmanek](https://github.com/BrianCechmanek)
* [McDonnellJoseph](https://github.com/McDonnellJoseph)
* [Danny Farah](https://github.com/dannyrfar)

# Release 1.2.0:

## Major features and improvements
* Added `fsspec` resolution in `SparkDataSet` to support more filesystems.
* Added the `_preview` method to the Pandas `ExcelDataSet` and `CSVDataSet` classes.

## Bug fixes and other changes
* Fixed a docstring in the Pandas `SQLQueryDataSet` as part of the Sphinx revamp on Kedro.

# Release 1.1.1:

## Bug fixes and other changes

* Fixed problematic docstrings causing Read the Docs builds on Kedro to fail.

# Release 1.1.0:

## Major features and improvements

* Added the following new datasets:

| Type                             | Description                                                                                                           | Location                   |
| -------------------------------- | --------------------------------------------------------------------------------------------------------------------- | -------------------------- |
| `polars.CSVDataSet`              | A `CSVDataSet` backed by [polars](https://www.pola.rs/), a lighting fast dataframe package built entirely using Rust. | `kedro_datasets.polars`    |
| `snowflake.SnowparkTableDataSet` | Work with [Snowpark](https://www.snowflake.com/en/data-cloud/snowpark/) DataFrames from tables in Snowflake.          | `kedro_datasets.snowflake` |

## Bug fixes and other changes
* Add `mssql` backend to the `SQLQueryDataSet` DataSet using `pyodbc` library.
* Added a warning when the user tries to use `SparkDataSet` on Databricks without specifying a file path with the `/dbfs/` prefix.

# Release 1.0.2:

## Bug fixes and other changes
* Change reference to `kedro.pipeline.Pipeline` object throughout test suite with `kedro.modular_pipeline.pipeline` factory.
* Relaxed PyArrow range in line with pandas.
* Fixed outdated links to the dill package documentation.

# Release 1.0.1:

## Bug fixes and other changes
* Fixed docstring formatting in `VideoDataSet` that was causing the documentation builds to fail.


# Release 1.0.0:

First official release of Kedro-Datasets.

Datasets are Kedro’s way of dealing with input and output in a data and machine-learning pipeline. [Kedro supports numerous datasets](https://kedro.readthedocs.io/en/stable/kedro.extras.datasets.html) out of the box to allow you to process different data formats including Pandas, Plotly, Spark and more.

The datasets have always been part of the core Kedro Framework project inside `kedro.extras`. In Kedro `0.19.0`, we will remove datasets from Kedro to reduce breaking changes associated with dataset dependencies. Instead, users will need to use the datasets from the `kedro-datasets` repository instead.

## Major features and improvements
* Changed `pandas.ParquetDataSet` to load data using pandas instead of parquet.

# Release 0.1.0:

The initial release of Kedro-Datasets.

## Thanks to our main contributors


We are also grateful to everyone who advised and supported us, filed issues or helped resolve them, asked and answered questions and were part of inspiring discussions.<|MERGE_RESOLUTION|>--- conflicted
+++ resolved
@@ -1,17 +1,14 @@
 # Upcoming Release
 ## Major features and improvements
+* Added `polars.GenericDataSet`, a `GenericDataSet` backed by [polars](https://www.pola.rs/), a lightning fast dataframe package built entirely using Rust.
+
 ## Bug fixes and other changes
 ## Community contributions
 
 # Release 1.6.0:
 
 ## Major features and improvements
-<<<<<<< HEAD
-* Added automatic inference of file format for `pillow.ImageDataSet` to be passed to `save()`
-* Added `polars.GenericDataSet`, a `GenericDataSet` backed by [polars](https://www.pola.rs/), a lightning fast dataframe package built entirely using Rust.
-=======
 * Added support for Python 3.11.
->>>>>>> ca7dc5a2
 
 # Release 1.5.3:
 ## Bug fixes and other changes
