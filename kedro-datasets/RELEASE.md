# Upcoming Release

## Major features and improvements

- Dropped support for Python 3.9 (EOL Oct 2025). Minimum supported version is now 3.10.
- Removed the deprecated `MatplotlibWriter` datset. Matplotlib objects can now be handled using `MatplotlibDataset`.
- Group datasets documentation according to the dependencies to clean up the nav bar.
<<<<<<< HEAD
- Added the following new datasets:

| Type | Description | Location |
|-----------------------|-----------------------------------------------------------------------------------|--------------------------|
| `openxml.PptxDataset` | A dataset for loading and saving .pptx files (Microsoft PowerPoint) using `python-pptx` | `kedro_datasets.openxml` |

=======
>>>>>>> f2ace5e4
- Added the following new **experimental** datasets:

| Type                           | Description                                                 | Location                             |
|--------------------------------|-------------------------------------------------------------|--------------------------------------|
| `langfuse.LangfuseTraceDataset` | A dataset to provide Langfuse tracing clients and callbacks | `kedro_datasets_experimental.langfuse` |
| `langchain.LangChainPromptDataset`  | Kedro dataset for loading LangChain prompts              | `kedro_datasets_experimental.langchain` |
| `pypdf.PDFDataset`             | A dataset to read PDF files and extract text using pypdf      | `kedro_datasets_experimental.pypdf`  |

## Bug fixes and other changes
- Add HTMLPreview type.
- Fixed `StudyDataset` to properly propagate a RDB password through the dataset's `credentials`.

## Community contributions

Many thanks to the following Kedroids for contributing PRs to this release:
- [Guillaume Tauzin](https://github.com/gtauzin)

# Release 8.1.0
## Major features and improvements

- Added the following new experimental datasets:

| Type                           | Description                                                   | Location                             |
| ------------------------------ | ------------------------------------------------------------- | ------------------------------------ |
| `polars.PolarsDatabaseDataset` | A dataset to load and save data to a SQL backend using Polars | `kedro_datasets_experimental.polars` |

- Added `mode` save argument to `ibis.TableDataset`, supporting "append", "overwrite", "error"/"errorifexists", and "ignore" save modes. The deprecated `overwrite` save argument is mapped to `mode` for backward compatibility and will be removed in a future release. Specifying both `mode` and `overwrite` results in an error.

## Bug fixes and other changes

- Added primary key constraint to BaseTable.
- Added save/load with `use_pyarrow=True` save_args for LazyPolarsDataset partitioned parquet files.
- Updated the json schema for Kedro 1.0.0.

## Community contributions

- [Minura Punchihewa](https://github.com/MinuraPunchihewa)
- [gitgud5000](https://github.com/gitgud5000)

# Release 8.0.0

## Major features and improvements

- Migrated docs to mkdocs
- Make `kedro-datasets` compatible with Kedro 1.0.0.
- Added the following new datasets:

| Type                  | Description                                                                       | Location                 |
| --------------------- | --------------------------------------------------------------------------------- | ------------------------ |
| `openxml.DocxDataset` | A dataset for loading and saving .docx files (Microsoft Word) using `python-docx` | `kedro_datasets.openxml` |

## Bug fixes and other changes

- Fixed `PartitionedDataset` to reliably load newly created partitions, particularly with `ParallelRunner`, by ensuring `load()` always re-scans the filesystem .
- Add a parameter `encoding` inside the dataset `SQLQueryDataset` to choose the encoding format of the query.
- Corrected the `APIDataset` docstring to clarify that request parameters should be passed via `load_args`, not as top-level arguments.

## Breaking changes

- `kedro-datasets` now requires Kedro 1.0.0 or higher.

## Community contributions

Many thanks to the following Kedroids for contributing PRs to this release:

- [Paul Lemonnier](https://github.com/PaulLemonnier)
- [Seohyun Park](https://github.com/soyamimi)
- [Daniel Russell-Brain](https://github.com/killerfridge)


# Release 7.0.0

## Major features and improvements

- Added a parameter to enable/disable lazy saving for `PartitionedDataset`.
- Added `ibis-athena` and `ibis-databricks` extras for the backends added in Ibis 10.0.
- Renamed `MatplotlibWriter` to `MatplotlibDataset` for consistency with other dataset naming conventions. `MatplotlibWriter` is deprecated and will be removed in a future release.
- Added the following new **experimental** datasets:

| Type                           | Description                                                               | Location                             |
| ------------------------------ | ------------------------------------------------------------------------- | ------------------------------------ |
| `optuna.StudyDataset`          | A dataset for saving and loading Optuna studies.                          | `kedro_datasets_experimental.optuna` |
| `darts.DartsTorchModelDataset` | A dataset for securely saving and loading Darts Torch Forecasting Models. | `kedro_datasets_experimental.darts`  |

## Bug fixes and other changes

- Fixed `polars.CSVDataset` `save` method on Windows using `utf-8` as default encoding.
- Made `table_name` a keyword argument in the `ibis.FileDataset` implementation to be compatible with Ibis 10.0.
- Fixed how sessions are handled in the `snowflake.SnowflakeTableDataset` implementation.
- Fixed credentials handling in `pandas.GBQQueryDataset` and `pandas.GBQTableDataset`.

## Breaking changes

- Removed `tracking.MetricsDataset` and `tracking.JSONDataset`.

## Community contributions

Many thanks to the following Kedroids for contributing PRs to this release:

- [Szymon Cogiel](https://github.com/SzymonCogiel)
- [Abhishek Bhatia](https://github.com/abhi8893)
- [Guillaume Tauzin](https://github.com/gtauzin)


# Release 6.0.0

## Major features and improvements

- Supported passing `database` to `ibis.TableDataset` for load and save operations.
- Added functionality to save pandas DataFrames directly to Snowflake, facilitating seamless `.csv` ingestion.
- Added Python 3.9, 3.10 and 3.11 support for `snowflake.SnowflakeTableDataset`.
- Enabled connection sharing between `ibis.FileDataset` and `ibis.TableDataset` instances, thereby allowing nodes to save data loaded by one to the other (as long as they share the same connection configuration).
- Added the following new **experimental** datasets:

| Type                              | Description                                                                | Location                                  |
| --------------------------------- | -------------------------------------------------------------------------- | ----------------------------------------- |
| `databricks.ExternalTableDataset` | A dataset for accessing external tables in Databricks.                     | `kedro_datasets_experimental.databricks`  |
| `safetensors.SafetensorsDataset`  | A dataset for securely saving and loading files in the SafeTensors format. | `kedro_datasets_experimental.safetensors` |

## Bug fixes and other changes

- Delayed backend connection for `pandas.GBQTableDataset`. In practice, this means that a dataset's connection details aren't used (or validated) until the dataset is accessed. On the plus side, the cost of connection isn't incurred regardless of when or whether the dataset is used. Furthermore, this makes the dataset object serializable (e.g. for use with `ParallelRunner`), because the unserializable client isn't part of it.
- Removed the unused BigQuery client created in `pandas.GBQQueryDataset`. This makes the dataset object serializable (e.g. for use with `ParallelRunner`) by removing the unserializable object.
- Implemented Snowflake's [local testing framework](https://docs.snowflake.com/en/developer-guide/snowpark/python/testing-locally) for testing purposes.
- Improved the dependency management for Spark-based datasets by refactoring the Spark and Databricks utility functions used across the datasets.
- Added deprecation warning for `tracking.MetricsDataset` and `tracking.JSONDataset`.
- Moved `kedro-catalog` JSON schemas from Kedro core to `kedro-datasets`.

## Breaking changes

- Demoted `video.VideoDataset` from core to experimental dataset.
- Removed file handling capabilities from `ibis.TableDataset`. Use `ibis.FileDataset` to load and save files with an Ibis backend instead.

## Community contributions

Many thanks to the following Kedroids for contributing PRs to this release:

- [Thomas d'Hooghe](https://github.com/tdhooghe)
- [Minura Punchihewa](https://github.com/MinuraPunchihewa)
- [Mark Druffel](https://github.com/mark-druffel)
- [Chris Schopp](https://github.com/chrisschopp)

# Release 5.1.0

## Major features and improvements

- Added the following new core datasets:

| Type               | Description                                                   | Location              |
| ------------------ | ------------------------------------------------------------- | --------------------- |
| `ibis.FileDataset` | A dataset for loading and saving files using Ibis's backends. | `kedro_datasets.ibis` |

## Bug fixes and other changes

- Changed Ibis datasets to connect to an in-memory DuckDB database if connection configuration is not provided.

# Release 5.0.0

## Major features and improvements

- Removed support for Python 3.9.
- Added the following new **experimental** datasets:

| Type                          | Description                                                     | Location                              |
| ----------------------------- | --------------------------------------------------------------- | ------------------------------------- |
| `pytorch.PyTorchDataset`      | A dataset for securely saving and loading PyTorch models.       | `kedro_datasets_experimental.pytorch` |
| `prophet.ProphetModelDataset` | A dataset for Meta's Prophet model for time series forecasting. | `kedro_datasets_experimental.prophet` |

- Added the following new core datasets:

| Type                 | Description                                     | Location                |
| -------------------- | ----------------------------------------------- | ----------------------- |
| `plotly.HTMLDataset` | A dataset for saving a `plotly` figure as HTML. | `kedro_datasets.plotly` |

## Bug fixes and other changes

- Refactored all datasets to set `fs_args` defaults in the same way as `load_args` and `save_args` and not have hardcoded values in the save methods.
- Fixed bug related to loading/saving models from/to remote storage using `TensorFlowModelDataset`.
- Fixed deprecated load and save approaches of `GBQTableDataset` and `GBQQueryDataset` by invoking save and load directly over `pandas-gbq` lib.
- Fixed incorrect `pandas` optional dependency.

## Breaking changes

- Exposed `load` and `save` publicly for each dataset. This requires Kedro version 0.19.7 or higher.
- Replaced the `geopandas.GeoJSONDataset` with `geopandas.GenericDataset` to support parquet and feather file formats.

## Community contributions

Many thanks to the following Kedroids for contributing PRs to this release:

- [Brandon Meek](https://github.com/bpmeek)
- [yury-fedotov](https://github.com/yury-fedotov)
- [gitgud5000](https://github.com/gitgud5000)
- [janickspirig](https://github.com/janickspirig)
- [Galen Seilis](https://github.com/galenseilis)
- [Mariusz Wojakowski](https://github.com/mariusz89016)
- [harm-matthias-harms](https://github.com/harm-matthias-harms)
- [Felix Scherz](https://github.com/felixscherz)

# Release 4.1.0

## Major features and improvements

- Improved `partitions.PartitionedDataset` representation when printing.

## Bug fixes and other changes

- Updated `ibis.TableDataset` to make sure credentials are not printed in interactive environment.

## Breaking changes

## Community contributions

# Release 4.0.0

## Major features and improvements

- Added the following new **experimental** datasets:

| Type                                | Description                                               | Location                                |
| ----------------------------------- | --------------------------------------------------------- | --------------------------------------- |
| `langchain.ChatAnthropicDataset`    | A dataset for loading a ChatAnthropic langchain model.    | `kedro_datasets_experimental.langchain` |
| `langchain.ChatCohereDataset`       | A dataset for loading a ChatCohere langchain model.       | `kedro_datasets_experimental.langchain` |
| `langchain.OpenAIEmbeddingsDataset` | A dataset for loading a OpenAIEmbeddings langchain model. | `kedro_datasets_experimental.langchain` |
| `langchain.ChatOpenAIDataset`       | A dataset for loading a ChatOpenAI langchain model.       | `kedro_datasets_experimental.langchain` |
| `rioxarray.GeoTIFFDataset`          | A dataset for loading and saving geotiff raster data      | `kedro_datasets_experimental.rioxarray` |
| `netcdf.NetCDFDataset`              | A dataset for loading and saving "\*.nc" files.           | `kedro_datasets_experimental.netcdf`    |

- Added the following new core datasets:

| Type              | Description                                    | Location              |
| ----------------- | ---------------------------------------------- | --------------------- |
| `dask.CSVDataset` | A dataset for loading a CSV files using `dask` | `kedro_datasets.dask` |

- Extended preview feature to `yaml.YAMLDataset`.

## Bug fixes and other changes

- Added `metadata` parameter for a few datasets

## Breaking changes

- `netcdf.NetCDFDataset` moved from `kedro_datasets` to `kedro_datasets_experimental`.

## Community contributions

Many thanks to the following Kedroids for contributing PRs to this release:

- [Ian Whalen](https://github.com/ianwhale)
- [Charles Guan](https://github.com/charlesbmi)
- [Thomas Gölles](https://github.com/tgoelles)
- [Lukas Innig](https://github.com/derluke)
- [Michael Sexton](https://github.com/michaelsexton)
- [michal-mmm](https://github.com/michal-mmm)

# Release 3.0.1

## Bug fixes and other changes

- Removed arbitrary upper bound for `s3fs`.
- Added support for NetCDF4 via `engine="netcdf4"` and `engine="h5netcdf"` to `netcdf.NetCDFDataset`.

## Community contributions

Many thanks to the following Kedroids for contributing PRs to this release:

- [Charles Guan](https://github.com/charlesbmi)

# Release 3.0.0

## Major features and improvements

- Added the following new datasets:

| Type                   | Description                                             | Location                |
| ---------------------- | ------------------------------------------------------- | ----------------------- |
| `netcdf.NetCDFDataset` | A dataset for loading and saving `*.nc` files.          | `kedro_datasets.netcdf` |
| `ibis.TableDataset`    | A dataset for loading and saving using Ibis's backends. | `kedro_datasets.ibis`   |

- Added support for Python 3.12.
- Normalised optional dependencies names for datasets to follow [PEP 685](https://peps.python.org/pep-0685/). The `.` characters have been replaced with `-` in the optional dependencies names. Note that this might be breaking for some users. For example, users should now install optional dependencies for `pandas.ParquetDataset` from `kedro-datasets` like this:

```bash
pip install kedro-datasets[pandas-parquetdataset]
```

- Removed `setup.py` and move to `pyproject.toml` completely for `kedro-datasets`.

## Bug fixes and other changes

- If using MSSQL, `load_args:params` will be typecasted as tuple.
- Fixed bug with loading datasets from Hugging Face. Now allows passing parameters to the load_dataset function.
- Made `connection_args` argument optional when calling `create_connection()` in `sql_dataset.py`.

## Community contributions

Many thanks to the following Kedroids for contributing PRs to this release:

- [Riley Brady](https://github.com/riley-brady)
- [Andrew Cao](https://github.com/andrewcao1)
- [Eduardo Romero Lopez](https://github.com/eromerobilbomatica)
- [Jerome Asselin](https://github.com/jerome-asselin-buspatrol)

# Release 2.1.0

## Major features and improvements

- Added the following new datasets:

| Type                   | Description                                                 | Location                |
| ---------------------- | ----------------------------------------------------------- | ----------------------- |
| `matlab.MatlabDataset` | A dataset which uses `scipy` to save and load `.mat` files. | `kedro_datasets.matlab` |

- Extended preview feature for matplotlib, plotly and tracking datasets.
- Allowed additional parameters for sqlalchemy engine when using sql datasets.

## Bug fixes and other changes

- Removed Windows specific conditions in `pandas.HDFDataset` extra dependencies

## Community contributions

Many thanks to the following Kedroids for contributing PRs to this release:

- [Samuel Lee SJ](https://github.com/samuel-lee-sj)
- [Felipe Monroy](https://github.com/felipemonroy)
- [Manuel Spierenburg](https://github.com/mjspier)

# Release 2.0.0

## Major features and improvements

- Added the following new datasets:

| Type                                       | Description                                                                                                                     | Location                     |
| ------------------------------------------ | ------------------------------------------------------------------------------------------------------------------------------- | ---------------------------- |
| `huggingface.HFDataset`                    | A dataset to load Hugging Face datasets using the [datasets](https://pypi.org/project/datasets) library.                        | `kedro_datasets.huggingface` |
| `huggingface.HFTransformerPipelineDataset` | A dataset to load pretrained Hugging Face transformers using the [transformers](https://pypi.org/project/transformers) library. | `kedro_datasets.huggingface` |

- Removed Dataset classes ending with "DataSet", use the "Dataset" spelling instead.
- Removed support for Python 3.7 and 3.8.
- Added [databricks-connect>=13.0](https://docs.databricks.com/en/dev-tools/databricks-connect-ref.html) support for Spark- and Databricks-based datasets.
- Bumped `s3fs` to latest calendar-versioned release.
- `PartitionedDataset` and `IncrementalDataset` now both support versioning of the underlying dataset.

## Bug fixes and other changes

- Fixed bug with loading models saved with `TensorFlowModelDataset`.
- Made dataset parameters keyword-only.
- Corrected pandas-gbq as py311 dependency.

## Community contributions

Many thanks to the following Kedroids for contributing PRs to this release:

- [Edouard59](https://github.com/Edouard59)
- [Miguel Rodriguez Gutierrez](https://github.com/MigQ2)
- [felixscherz](https://github.com/felixscherz)
- [Onur Kuru](https://github.com/kuruonur1)

# Release 1.8.0

## Major features and improvements

- Added the following new datasets:

| Type                       | Description                                                            | Location                |
| -------------------------- | ---------------------------------------------------------------------- | ----------------------- |
| `polars.LazyPolarsDataset` | A `LazyPolarsDataset` using [polars](https://www.pola.rs/)'s Lazy API. | `kedro_datasets.polars` |

- Moved `PartitionedDataSet` and `IncrementalDataSet` from the core Kedro repo to `kedro-datasets` and renamed to `PartitionedDataset` and `IncrementalDataset`.
- Renamed `polars.GenericDataSet` to `polars.EagerPolarsDataset` to better reflect the difference between the two dataset classes.
- Added a deprecation warning when using `polars.GenericDataSet` or `polars.GenericDataset` that these have been renamed to `polars.EagerPolarsDataset`
- Delayed backend connection for `pandas.SQLTableDataset`, `pandas.SQLQueryDataset`, and `snowflake.SnowparkTableDataset`. In practice, this means that a dataset's connection details aren't used (or validated) until the dataset is accessed. On the plus side, the cost of connection isn't incurred regardless of when or whether the dataset is used.

## Bug fixes and other changes

- Fixed erroneous warning when using an cloud protocol file path with SparkDataSet on Databricks.
- Updated `PickleDataset` to explicitly mention `cloudpickle` support.

## Community contributions

Many thanks to the following Kedroids for contributing PRs to this release:

- [PtrBld](https://github.com/PtrBld)
- [Alistair McKelvie](https://github.com/alamastor)
- [Felix Wittmann](https://github.com/hfwittmann)
- [Matthias Roels](https://github.com/MatthiasRoels)

# Release 1.7.1

## Bug fixes and other changes

- Pinned `tables` version on `kedro-datasets` for Python < 3.8.

## Upcoming deprecations for Kedro-Datasets 2.0.0

- Renamed dataset and error classes, in accordance with the [Kedro lexicon](https://github.com/kedro-org/kedro/wiki/Kedro-documentation-style-guide#kedro-lexicon). Dataset classes ending with "DataSet" are deprecated and will be removed in 2.0.0.

# Release 1.7.0:

## Major features and improvements

- Added the following new datasets:

| Type                    | Description                                                                                                                | Location                |
| ----------------------- | -------------------------------------------------------------------------------------------------------------------------- | ----------------------- |
| `polars.GenericDataSet` | A `GenericDataSet` backed by [polars](https://www.pola.rs/), a lightning fast dataframe package built entirely using Rust. | `kedro_datasets.polars` |

## Bug fixes and other changes

- Fixed broken links in docstrings.
- Reverted PySpark pin to <4.0.

## Community contributions

Many thanks to the following Kedroids for contributing PRs to this release:

- [Walber Moreira](https://github.com/wmoreiraa)

# Release 1.6.0:

## Major features and improvements

- Added support for Python 3.11.

# Release 1.5.3:

## Bug fixes and other changes

- Made `databricks.ManagedTableDataSet` read-only by default.
  - The user needs to specify `write_mode` to allow `save` on the data set.
- Fixed an issue on `api.APIDataSet` where the sent data was doubly converted to json
  string (once by us and once by the `requests` library).
- Fixed problematic `kedro-datasets` optional dependencies, revert to `setup.py`

## Community contributions

# Release 1.5.2:

## Bug fixes and other changes

- Fixed problematic `kedro-datasets` optional dependencies.

# Release 1.5.1:

## Bug fixes and other changes

- Fixed problematic docstrings in `pandas.DeltaTableDataSet` causing Read the Docs builds on Kedro to fail.

# Release 1.5.0

## Major features and improvements

- Added the following new datasets:

| Type                       | Description                          | Location                |
| -------------------------- | ------------------------------------ | ----------------------- |
| `pandas.DeltaTableDataSet` | A dataset to work with delta tables. | `kedro_datasets.pandas` |

- Implemented lazy loading of dataset subpackages and classes.
  - Suppose that SQLAlchemy, a Python SQL toolkit, is installed in your Python environment. With this change, the SQLAlchemy library will not be loaded (for `pandas.SQLQueryDataSet` or `pandas.SQLTableDataSet`) if you load a different pandas dataset (e.g. `pandas.CSVDataSet`).
- Added automatic inference of file format for `pillow.ImageDataSet` to be passed to `save()`.

## Bug fixes and other changes

- Improved error messages for missing dataset dependencies.
  - Suppose that SQLAlchemy, a Python SQL toolkit, is not installed in your Python environment. Previously, `from kedro_datasets.pandas import SQLQueryDataSet` or `from kedro_datasets.pandas import SQLTableDataSet` would result in `ImportError: cannot import name 'SQLTableDataSet' from 'kedro_datasets.pandas'`. Now, the same imports raise the more helpful and intuitive `ModuleNotFoundError: No module named 'sqlalchemy'`.

## Community contributions

Many thanks to the following Kedroids for contributing PRs to this release:

- [Daniel-Falk](https://github.com/daniel-falk)
- [afaqueahmad7117](https://github.com/afaqueahmad7117)
- [everdark](https://github.com/everdark)

# Release 1.4.2

## Bug fixes and other changes

- Fixed documentations of `GeoJSONDataSet` and `SparkStreamingDataSet`.
- Fixed problematic docstrings causing Read the Docs builds on Kedro to fail.

# Release 1.4.1:

## Bug fixes and other changes

- Fixed missing `pickle.PickleDataSet` extras in `setup.py`.

# Release 1.4.0:

## Major features and improvements

- Added the following new datasets:

| Type                          | Description                                         | Location               |
| ----------------------------- | --------------------------------------------------- | ---------------------- |
| `spark.SparkStreamingDataSet` | A dataset to work with PySpark Streaming DataFrame. | `kedro_datasets.spark` |

## Bug fixes and other changes

- Fixed problematic docstrings of `APIDataSet`.

# Release 1.3.0:

## Major features and improvements

- Added the following new datasets:

| Type                             | Description                                             | Location                    |
| -------------------------------- | ------------------------------------------------------- | --------------------------- |
| `databricks.ManagedTableDataSet` | A dataset to access managed delta tables in Databricks. | `kedro_datasets.databricks` |

- Added pandas 2.0 support.
- Added SQLAlchemy 2.0 support (and dropped support for versions below 1.4).
- Added a save method to `APIDataSet`.
- Reduced constructor arguments for `APIDataSet` by replacing most arguments with a single constructor argument `load_args`. This makes it more consistent with other Kedro DataSets and the underlying `requests` API, and automatically enables the full configuration domain: stream, certificates, proxies, and more.
- Relaxed Kedro version pin to `>=0.16`.
- Added `metadata` attribute to all existing datasets. This is ignored by Kedro, but may be consumed by users or external plugins.

## Bug fixes and other changes

- Relaxed `delta-spark` upper bound to allow compatibility with Spark 3.1.x and 3.2.x.
- Upgraded required `polars` version to 0.17.
- Renamed `TensorFlowModelDataset` to `TensorFlowModelDataSet` to be consistent with all other plugins in Kedro-Datasets.

## Community contributions

Many thanks to the following Kedroids for contributing PRs to this release:

- [BrianCechmanek](https://github.com/BrianCechmanek)
- [McDonnellJoseph](https://github.com/McDonnellJoseph)
- [Danny Farah](https://github.com/dannyrfar)

# Release 1.2.0:

## Major features and improvements

- Added `fsspec` resolution in `SparkDataSet` to support more filesystems.
- Added the `_preview` method to the Pandas `ExcelDataSet` and `CSVDataSet` classes.

## Bug fixes and other changes

- Fixed a docstring in the Pandas `SQLQueryDataSet` as part of the Sphinx revamp on Kedro.

# Release 1.1.1:

## Bug fixes and other changes

- Fixed problematic docstrings causing Read the Docs builds on Kedro to fail.

# Release 1.1.0:

## Major features and improvements

- Added the following new datasets:

| Type                             | Description                                                                                                           | Location                   |
| -------------------------------- | --------------------------------------------------------------------------------------------------------------------- | -------------------------- |
| `polars.CSVDataSet`              | A `CSVDataSet` backed by [polars](https://www.pola.rs/), a lighting fast dataframe package built entirely using Rust. | `kedro_datasets.polars`    |
| `snowflake.SnowparkTableDataSet` | Work with [Snowpark](https://www.snowflake.com/en/data-cloud/snowpark/) DataFrames from tables in Snowflake.          | `kedro_datasets.snowflake` |

## Bug fixes and other changes

- Add `mssql` backend to the `SQLQueryDataSet` DataSet using `pyodbc` library.
- Added a warning when the user tries to use `SparkDataSet` on Databricks without specifying a file path with the `/dbfs/` prefix.

# Release 1.0.2:

## Bug fixes and other changes

- Change reference to `kedro.pipeline.Pipeline` object throughout test suite with `kedro.modular_pipeline.pipeline` factory.
- Relaxed PyArrow range in line with pandas.
- Fixed outdated links to the dill package documentation.

# Release 1.0.1:

## Bug fixes and other changes

- Fixed docstring formatting in `VideoDataSet` that was causing the documentation builds to fail.

# Release 1.0.0:

First official release of Kedro-Datasets.

Datasets are Kedro’s way of dealing with input and output in a data and machine-learning pipeline. [Kedro supports numerous datasets](https://kedro.readthedocs.io/en/stable/kedro.extras.datasets.html) out of the box to allow you to process different data formats including Pandas, Plotly, Spark and more.

The datasets have always been part of the core Kedro Framework project inside `kedro.extras`. In Kedro `0.19.0`, we will remove datasets from Kedro to reduce breaking changes associated with dataset dependencies. Instead, users will need to use the datasets from the `kedro-datasets` repository instead.

## Major features and improvements

- Changed `pandas.ParquetDataSet` to load data using pandas instead of parquet.

# Release 0.1.0:

The initial release of Kedro-Datasets.

## Thanks to our main contributors

We are also grateful to everyone who advised and supported us, filed issues or helped resolve them, asked and answered questions and were part of inspiring discussions.<|MERGE_RESOLUTION|>--- conflicted
+++ resolved
@@ -5,15 +5,12 @@
 - Dropped support for Python 3.9 (EOL Oct 2025). Minimum supported version is now 3.10.
 - Removed the deprecated `MatplotlibWriter` datset. Matplotlib objects can now be handled using `MatplotlibDataset`.
 - Group datasets documentation according to the dependencies to clean up the nav bar.
-<<<<<<< HEAD
 - Added the following new datasets:
 
 | Type | Description | Location |
 |-----------------------|-----------------------------------------------------------------------------------|--------------------------|
 | `openxml.PptxDataset` | A dataset for loading and saving .pptx files (Microsoft PowerPoint) using `python-pptx` | `kedro_datasets.openxml` |
 
-=======
->>>>>>> f2ace5e4
 - Added the following new **experimental** datasets:
 
 | Type                           | Description                                                 | Location                             |
