--- conflicted
+++ resolved
@@ -113,15 +113,11 @@
     template = jinja_env.get_template(jinja_file.name)
 
     package_name = metadata.package_name
-<<<<<<< HEAD
-    dag_filename = f"{package_name}_{pipeline_name}_dag.py"
-=======
     dag_filename = (
         f"{package_name}_dag.py"
         if pipeline_name == "__default__"
         else f"{package_name}_{pipeline_name}_dag.py"
     )
->>>>>>> bc13bccb
 
     target_path = Path(target_path)
     target_path = target_path / dag_filename
