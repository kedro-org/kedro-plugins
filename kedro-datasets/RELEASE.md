# Upcoming Release
## Major features and improvements

## Bug fixes and other changes
<<<<<<< HEAD
* Made `databricks.ManagedTableDataSet` read-only by default.
    * The user needs to specify `write_mode` to allow `save` on the data set. 
=======
* Fixed an issue on `api.APIDataSet` where the sent data was doubly converted to json
  string (once by us and once by the `requests` library).
>>>>>>> c975e563

## Community contributions
# Release 1.5.2:

## Bug fixes and other changes
* Fixed problematic `kedro-datasets` optional dependencies.
<<<<<<< HEAD
* Fixed an issue on `api.APIDataSet` where the sent data was doubly converted to json
  string (once by us and once by the `requests` library).
=======
>>>>>>> c975e563

# Release 1.5.1:

## Bug fixes and other changes
* Fixed problematic docstrings in `pandas.DeltaTableDataSet` causing Read the Docs builds on Kedro to fail.

# Release 1.5.0

## Major features and improvements
* Implemented lazy loading of dataset subpackages and classes.
    * Suppose that SQLAlchemy, a Python SQL toolkit, is installed in your Python environment. With this change, the SQLAlchemy library will not be loaded (for `pandas.SQLQueryDataSet` or `pandas.SQLTableDataSet`) if you load a different pandas dataset (e.g. `pandas.CSVDataSet`).
* Added automatic inference of file format for `pillow.ImageDataSet` to be passed to `save()`.
* Added `pandas.DeltaTableDataSet`.

## Bug fixes and other changes
* Improved error messages for missing dataset dependencies.
    * Suppose that SQLAlchemy, a Python SQL toolkit, is not installed in your Python environment. Previously, `from kedro_datasets.pandas import SQLQueryDataSet` or `from kedro_datasets.pandas import SQLTableDataSet` would result in `ImportError: cannot import name 'SQLTableDataSet' from 'kedro_datasets.pandas'`. Now, the same imports raise the more helpful and intuitive `ModuleNotFoundError: No module named 'sqlalchemy'`.

## Community contributions
Many thanks to the following Kedroids for contributing PRs to this release:

* [Daniel-Falk](https://github.com/daniel-falk)
* [afaqueahmad7117](https://github.com/afaqueahmad7117)
* [everdark](https://github.com/everdark)

# Release 1.4.2
## Bug fixes and other changes
* Fixed documentations of `GeoJSONDataSet` and `SparkStreamingDataSet`.
* Fixed problematic docstrings causing Read the Docs builds on Kedro to fail.

# Release 1.4.1:

## Bug fixes and other changes
* Fixed missing `pickle.PickleDataSet` extras in `setup.py`.

# Release 1.4.0:

## Major features and improvements
* Added `SparkStreamingDataSet`.

## Bug fixes and other changes
* Fixed problematic docstrings of `APIDataSet`.

# Release 1.3.0:

## Major features and improvements
* Added pandas 2.0 support.
* Added SQLAlchemy 2.0 support (and dropped support for versions below 1.4).
* Added a save method to `APIDataSet`.
* Reduced constructor arguments for `APIDataSet` by replacing most arguments with a single constructor argument `load_args`. This makes it more consistent with other Kedro DataSets and the underlying `requests` API, and automatically enables the full configuration domain: stream, certificates, proxies, and more.
* Relaxed Kedro version pin to `>=0.16`.
* Added `metadata` attribute to all existing datasets. This is ignored by Kedro, but may be consumed by users or external plugins.
* Added `ManagedTableDataSet` for managed delta tables on Databricks.

## Bug fixes and other changes
* Relaxed `delta-spark` upper bound to allow compatibility with Spark 3.1.x and 3.2.x.
* Upgraded required `polars` version to 0.17.
* Renamed `TensorFlowModelDataset` to `TensorFlowModelDataSet` to be consistent with all other plugins in Kedro-Datasets.

## Community contributions
Many thanks to the following Kedroids for contributing PRs to this release:

* [BrianCechmanek](https://github.com/BrianCechmanek)
* [McDonnellJoseph](https://github.com/McDonnellJoseph)
* [Danny Farah](https://github.com/dannyrfar)

# Release 1.2.0:

## Major features and improvements
* Added `fsspec` resolution in `SparkDataSet` to support more filesystems.
* Added the `_preview` method to the Pandas `ExcelDataSet` and `CSVDataSet` classes.

## Bug fixes and other changes
* Fixed a docstring in the Pandas `SQLQueryDataSet` as part of the Sphinx revamp on Kedro.

# Release 1.1.1:

## Bug fixes and other changes

* Fixed problematic docstrings causing Read the Docs builds on Kedro to fail.

# Release 1.1.0:

## Major features and improvements

* Added the following new datasets:

| Type                             | Description                                                                                                           | Location                   |
| -------------------------------- | --------------------------------------------------------------------------------------------------------------------- | -------------------------- |
| `polars.CSVDataSet`              | A `CSVDataSet` backed by [polars](https://www.pola.rs/), a lighting fast dataframe package built entirely using Rust. | `kedro_datasets.polars`    |
| `snowflake.SnowparkTableDataSet` | Work with [Snowpark](https://www.snowflake.com/en/data-cloud/snowpark/) DataFrames from tables in Snowflake.          | `kedro_datasets.snowflake` |

## Bug fixes and other changes
* Add `mssql` backend to the `SQLQueryDataSet` DataSet using `pyodbc` library.
* Added a warning when the user tries to use `SparkDataSet` on Databricks without specifying a file path with the `/dbfs/` prefix.

# Release 1.0.2:

## Bug fixes and other changes
* Change reference to `kedro.pipeline.Pipeline` object throughout test suite with `kedro.modular_pipeline.pipeline` factory.
* Relaxed PyArrow range in line with pandas.
* Fixed outdated links to the dill package documentation.

# Release 1.0.1:

## Bug fixes and other changes
* Fixed docstring formatting in `VideoDataSet` that was causing the documentation builds to fail.


# Release 1.0.0:

First official release of Kedro-Datasets.

Datasets are Kedro’s way of dealing with input and output in a data and machine-learning pipeline. [Kedro supports numerous datasets](https://kedro.readthedocs.io/en/stable/kedro.extras.datasets.html) out of the box to allow you to process different data formats including Pandas, Plotly, Spark and more.

The datasets have always been part of the core Kedro Framework project inside `kedro.extras`. In Kedro `0.19.0`, we will remove datasets from Kedro to reduce breaking changes associated with dataset dependencies. Instead, users will need to use the datasets from the `kedro-datasets` repository instead.

## Major features and improvements
* Changed `pandas.ParquetDataSet` to load data using pandas instead of parquet.

# Release 0.1.0:

The initial release of Kedro-Datasets.

## Thanks to our main contributors


We are also grateful to everyone who advised and supported us, filed issues or helped resolve them, asked and answered questions and were part of inspiring discussions.<|MERGE_RESOLUTION|>--- conflicted
+++ resolved
@@ -2,24 +2,16 @@
 ## Major features and improvements
 
 ## Bug fixes and other changes
-<<<<<<< HEAD
 * Made `databricks.ManagedTableDataSet` read-only by default.
     * The user needs to specify `write_mode` to allow `save` on the data set. 
-=======
 * Fixed an issue on `api.APIDataSet` where the sent data was doubly converted to json
   string (once by us and once by the `requests` library).
->>>>>>> c975e563
 
 ## Community contributions
 # Release 1.5.2:
 
 ## Bug fixes and other changes
 * Fixed problematic `kedro-datasets` optional dependencies.
-<<<<<<< HEAD
-* Fixed an issue on `api.APIDataSet` where the sent data was doubly converted to json
-  string (once by us and once by the `requests` library).
-=======
->>>>>>> c975e563
 
 # Release 1.5.1:
 
