"""Kedro plugin for collecting Kedro usage data."""

<<<<<<< HEAD
__version__ = "0.5.0"
=======
__version__ = "0.3.1"
>>>>>>> 1bba59e3
<|MERGE_RESOLUTION|>--- conflicted
+++ resolved
@@ -1,7 +1,3 @@
 """Kedro plugin for collecting Kedro usage data."""
 
-<<<<<<< HEAD
-__version__ = "0.5.0"
-=======
-__version__ = "0.3.1"
->>>>>>> 1bba59e3
+__version__ = "0.3.1"