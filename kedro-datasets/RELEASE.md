--- conflicted
+++ resolved
@@ -1,11 +1,11 @@
 # Upcoming Release
 
 ## Major features and improvements
-<<<<<<< HEAD
-* Added `NetCDFDataset` for loading and saving `*.nc` files.
-* Added xarray.GeoTiffDataset to handle GeoTIFF files.
-=======
->>>>>>> b4241372
+
+* Added the following new experimental datasets:
+| Type                    | Description                                               | Location                |
+|-------------------------|-----------------------------------------------------------|-------------------------|
+| `xarray.GeoTiffDataset` | A dataset for loading and saving GeoTIFF files.           | `kedro_datasets_experimental.xarray` |
 
 ## Bug fixes and other changes
 * Removed arbitrary upper bound for `s3fs`.
