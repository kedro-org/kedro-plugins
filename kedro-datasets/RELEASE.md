--- conflicted
+++ resolved
@@ -3,22 +3,14 @@
 ## Major features and improvements
 
 - Group datasets documentation according to the dependencies to clean up the nav bar.
-<<<<<<< HEAD
 - Dropped support for Python 3.9 (EOL Oct 2025). Minimum supported version is now 3.10.
 - The deprecated MatplotlibWriter dataset is now removed.
-=======
-- Added the following new experimental datasets:
-
-| Type                           | Description                                                 | Location                             |
-|--------------------------------|-------------------------------------------------------------|--------------------------------------|
-| `langfuse.LangfuseTraceDataset` | A dataset to provide Langfuse tracing clients and callbacks | `kedro_datasets_experimental.langfuse` |
->>>>>>> bcaa38b4
-
 - Added the following new **experimental** datasets:
 
-| Type                                | Description                                              | Location                                |
-| ----------------------------------- | -------------------------------------------------------- | --------------------------------------- |
-| `langchain.LangChainPromptDataset`  | Kedro dataset for loading LangChain prompts              | `kedro_datasets_experimental.langchain` |
+| Type                                | Description                                                 | Location                                |
+|-------------------------------------|-------------------------------------------------------------|-----------------------------------------|
+| `langfuse.LangfuseTraceDataset`     | A dataset to provide Langfuse tracing clients and callbacks | `kedro_datasets_experimental.langfuse`  |
+| `langchain.LangChainPromptDataset`  | Kedro dataset for loading LangChain prompts                 | `kedro_datasets_experimental.langchain` |
 
 ## Bug fixes and other changes
 - Add HTMLPreview type.
