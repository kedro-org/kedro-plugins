""" Kedro plugin for running a project with Airflow """
from __future__ import annotations

from collections import defaultdict
from pathlib import Path
from typing import Any

import click
import jinja2
from click import secho
from kedro.config import MissingConfigException
from kedro.framework.cli.project import PARAMS_ARG_HELP
from kedro.framework.cli.utils import ENV_HELP, KedroCliError, _split_params
from kedro.framework.context import KedroContext
from kedro.framework.project import pipelines
from kedro.framework.session import KedroSession
from kedro.framework.startup import ProjectMetadata, bootstrap_project
from slugify import slugify

from kedro_airflow.grouping import group_memory_nodes

PIPELINE_ARG_HELP = """Name of the registered pipeline to convert.
If not set, the '__default__' pipeline is used. This argument supports
passing multiple values using `--pipeline [p1] --pipeline [p2]`.
Use the `--all` flag to convert all registered pipelines at once."""
ALL_ARG_HELP = """Convert all registered pipelines at once."""
DEFAULT_RUN_ENV = "local"
DEFAULT_PIPELINE = "__default__"


@click.group(name="Kedro-Airflow")
def commands():
    pass


@commands.group(name="airflow")
def airflow_commands():
    """Run project with Airflow"""
    pass


def _load_config(context: KedroContext) -> dict[str, Any]:
    # Backwards compatibility for ConfigLoader that does not support `config_patterns`
    config_loader = context.config_loader
    if not hasattr(config_loader, "config_patterns"):
        return config_loader.get("airflow*", "airflow/**")  # pragma: no cover

    # Set the default pattern for `airflow` if not provided in `settings.py`
    if "airflow" not in config_loader.config_patterns.keys():
        config_loader.config_patterns.update(  # pragma: no cover
            {"airflow": ["airflow*", "airflow/**"]}
        )

    assert "airflow" in config_loader.config_patterns.keys()

    # Load the config
    try:
        return config_loader["airflow"]
    except MissingConfigException:
        # File does not exist
        return {}


def _get_pipeline_config(config_airflow: dict, params: dict, pipeline_name: str):
    dag_config = {}
    # Load the default config if specified
    if "default" in config_airflow:
        dag_config.update(config_airflow["default"])
    # Update with pipeline-specific config if present
    if pipeline_name in config_airflow:
        dag_config.update(config_airflow[pipeline_name])

    # Update with params if provided
    dag_config.update(params)
    return dag_config


@airflow_commands.command()
@click.option(
    "-p",
    "--pipeline",
    "--pipelines",
    "pipeline_names",
    multiple=True,
    default=(DEFAULT_PIPELINE,),
    help=PIPELINE_ARG_HELP,
)
@click.option("--all", "convert_all", is_flag=True, help=ALL_ARG_HELP)
@click.option("-e", "--env", default=DEFAULT_RUN_ENV, help=ENV_HELP)
@click.option(
    "-t",
    "--target-dir",
    "target_path",
    type=click.Path(writable=True, resolve_path=True, file_okay=False),
    default="./airflow_dags/",
    help="The directory path to store the generated Airflow dags",
)
@click.option(
    "-j",
    "--jinja-file",
    type=click.Path(
        exists=True, readable=True, resolve_path=True, file_okay=True, dir_okay=False
    ),
    default=Path(__file__).parent / "airflow_dag_template.j2",
    help="The template file for the generated Airflow dags",
)
@click.option(
    "-g",
    "--group-in-memory",
    is_flag=True,
    default=False,
    help="Group nodes with at least one MemoryDataset as input/output together, "
    "as they do not persist between Airflow operators.",
)
@click.option(
    "--params",
    type=click.UNPROCESSED,
    default="",
    help=PARAMS_ARG_HELP,
    callback=_split_params,
)
@click.pass_obj
def create(  # noqa: PLR0913
    metadata: ProjectMetadata,
    pipeline_names,
    env,
    target_path,
    jinja_file,
    group_in_memory,
    params,
    convert_all: bool,
):
    """Create an Airflow DAG for a project"""
    if convert_all and pipeline_names != (DEFAULT_PIPELINE,):
        raise click.BadParameter(
            "The `--all` and `--pipeline` option are mutually exclusive."
        )

    project_path = Path.cwd().resolve()
    bootstrap_project(project_path)
    with KedroSession.create(project_path=project_path, env=env) as session:
        context = session.load_context()
        config_airflow = _load_config(context)

    jinja_file = Path(jinja_file).resolve()
    loader = jinja2.FileSystemLoader(jinja_file.parent)
    jinja_env = jinja2.Environment(autoescape=True, loader=loader, lstrip_blocks=True)
    jinja_env.filters["slugify"] = slugify
    template = jinja_env.get_template(jinja_file.name)

    dags_folder = Path(target_path)
    # Ensure that the DAGs folder exists
    dags_folder.mkdir(parents=True, exist_ok=True)
    secho(f"Location of the Airflow DAG folder: {target_path!s}", fg="green")

    package_name = metadata.package_name

    if convert_all:
        # Convert all pipelines
        conversion_pipelines = pipelines
    else:
        conversion_pipelines = {
            pipeline_name: pipelines.get(pipeline_name)
            for pipeline_name in pipeline_names
        }

    # Convert selected pipelines
    for name, pipeline in conversion_pipelines.items():
        dag_config = _get_pipeline_config(config_airflow, params, name)

        if pipeline is None:
            raise KedroCliError(f"Pipeline {name} not found.")

        # Obtain the file name
        dag_name = package_name
        if env != DEFAULT_RUN_ENV:
            dag_name += f"_{env}"
        if name != DEFAULT_PIPELINE:
            dag_name += f"_{name}"
        dag_name += "_dag.py"
        dag_filename = dags_folder / dag_name

        # group memory nodes
        if group_in_memory:
            nodes, dependencies = group_memory_nodes(context.catalog, pipeline)
        else:
            nodes = {node.name: [node] for node in pipeline.nodes}

            dependencies = defaultdict(list)
            for node, parent_nodes in pipeline.node_dependencies.items():
                for parent in parent_nodes:
                    dependencies[parent.name].append(node.name)

        # Sort both parent and child nodes to make sure it's deterministic
        sorted_dependencies = {}
        for parent in sorted(dependencies.keys()):
            sorted_dependencies[parent] = sorted(dependencies[parent])

        template.stream(
            dag_name=package_name,
<<<<<<< HEAD
            dependencies=sorted_dependencies,
=======
            nodes=nodes,
            dependencies=dependencies,
>>>>>>> 19741b1d
            env=env,
            pipeline_name=name,
            package_name=package_name,
            pipeline=pipeline,
            **dag_config,
        ).dump(str(dag_filename))

        secho(
            f"Converted pipeline `{name}` to Airflow DAG in the file `{dag_filename.name}`",
            fg="green",
        )<|MERGE_RESOLUTION|>--- conflicted
+++ resolved
@@ -198,12 +198,8 @@
 
         template.stream(
             dag_name=package_name,
-<<<<<<< HEAD
+            nodes=nodes,
             dependencies=sorted_dependencies,
-=======
-            nodes=nodes,
-            dependencies=dependencies,
->>>>>>> 19741b1d
             env=env,
             pipeline_name=name,
             package_name=package_name,
