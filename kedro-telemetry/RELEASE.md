# Upcoming release
* Dropped support for Python 3.9 (EOL Oct 2025). Minimum supported version is now 3.10.
<<<<<<< HEAD
* Updated collection of command usage information to include which starter is used when creating a new project.
=======
* Update collection of project statistics to include what types of datasets are used in the project. This will not include dataset type name if a custom dataset is used.
>>>>>>> f6ca3739

# Release 0.6.5
* Disabled data collection for CI/CD environments running in `kedro-org` repositories to avoid capturing internal usage metrics.

# Release 0.6.4
* Updated logic to only show the message that Kedro is sending telemetry if the user hasn't explicitly granted permission.
* Replaced dependency on `toml` with `tomli` (before Python 3.11) and `tomli-w`.

# Release 0.6.3
* Updated catalog API usage to comply with both new and old catalogs.

# Release 0.6.2
* Removed support for Python 3.8.
* Added support for Python 3.13.

## Thanks for supporting contributions
* [Felix Scherz](https://github.com/felixscherz)

# Release 0.6.1
* Changed Kedro CLI loading method to improve loading times.
* Changed logging level from error to debug for most logging messages.
* Set default value for the `identity` parameter, to prevent errors due to it being empty.

# Release 0.6.0
* Moved to an opt-out model for telemetry, enabling it by default without requiring prior consent.
* Added `DO_NOT_TRACK` and `KEDRO_DISABLE_TELEMETRY` environment variables to skip telemetry.
* Reduced the number of events sent to Heap by eliminating duplicate events, improving efficiency.
* Enhanced telemetry functionality to support Kedro commands executed outside of Kedro project folders.

# Release 0.5.0
* Updated the plugin to generate a unique project UUID for kedro project and store it in `pyproject.toml`.

# Release 0.4.0
* Updated the plugin to generate a unique UUID for each user of `kedro-telemetry`.
* Added support for Python 3.12.

# Release 0.3.2
* Updated plugin to share if a project is being run in a ci environment.
* Updated plugin to share if `example_pipeline` option is selected during project creation.
* Fixed the masking of the commands when commands contain words from the Kedro vocabulary.

# Release 0.3.1
* Fixed double execution of `after_catalog_created` hook by moving the logic of determining and sending of project statistics from `after_context_created` to the `after_catalog_created` hook.
* Updated the plugin to also share the tools selected during project creation with Heap.

# Release 0.3.0
* Added support for Python 3.11.
* Removed support for Python 3.7.

# Release 0.2.5
* Migrate all project metadata to static `pyproject.toml`.

# Release 0.2.4
* Added consent checking for collecting project statistics.

The `kedro-telemetry` plugin asks for consent to collect command run data. However, when we introduced functionality to understand the size of projects by counting the number of datasets, pipelines and nodes, the plugin did not verify consent, leading to the plugin collecting data without user consent. This bug affects users with `kedro-telemetry >= 0.2.2` installed, 22.5% of our user base.

<img width="730" alt="kedro-telemetry version piechart" src="https://user-images.githubusercontent.com/43755008/229840293-fea91403-b02d-4221-9167-71d3a6196cc5.png">

Here is an example of what was collected.

| Description               | What we received                        |
|---------------------------|-----------------------------------------|
| _(Hashed)_ Package name   | c7cd944c28cd888904f3efc2345198507...    |
| _(Hashed)_ Project name   | a6392d359362dc9827cf8688c9d634520e...   |
| `kedro` project version   | 0.18.4                                  |
| `kedro-telemetry` version | 0.2.3                                   |
| Python version            | 3.8.10 (default, Jun  2 2021, 10:49:15) |
| Operating system used     | darwin                                  |
| Number of datasets        | 7                                       |
| Number of pipelines       | 2                                       |
| Number of nodes           | 12                                      |

A fix must go beyond just releasing a bugfix for `kedro-telemetry`. Additionally, we will:

- Delete user data collected from `kedro-telemetry >= 0.2.2, <0.2.4`.
- Host a team retrospective and will specify post-mortem actions

> If you think of anything else we should prioritise then [let us know on Slack](https://slack.kedro.org/). And we also need to thank the contributor who flagged this: [@melvinkokxw](https://github.com/melvinkokxw) [helped identify this bug](https://github.com/kedro-org/kedro/issues/2492) and we're grateful to him because he helped give enough context for us to address this.


# Release 0.2.3

## Bug fixes and other changes
* Modified the process for reading a Kedro project's package name and version to avoid a failed run when no `pyproject.toml` can be read.
* Report the version of Kedro used to run a project, no longer report the project's name.

# Release 0.2.2

## Bug fixes and other changes
* Changed the value associated with the `identity` key in the call to heap's /track endpoint from hashed computer name to hashed username.
* Expanding to track numbers of datasets, nodes, pipelines to better understand the size of kedro project.

# Release 0.2.1

## Bug fixes and other changes
* Removed explicit `PyYAML` requirement since it is already a dependency of `Kedro`.

## Bug fixes and other changes
* `kedro telemetry` raising errors will no longer stop `kedro` running pipelines.
* Lowered some of the log level to `DEBUG`, so they will not be shown by default.

# Release 0.2.0

## Bug fixes and other changes
* Add compatibility with `kedro` 0.18.0.
* Add compatibility with Python 3.9 and 3.10.
* Remove compatibility with Python 3.6.

# Release 0.1.4

## Bug fixes and other changes
* If consent is provided but there's no internet connection, `kedro-telemetry` will log a warning instead of raising an error (addresses https://github.com/kedro-org/kedro/issues/1289 and https://github.com/kedro-org/kedro/issues/1249).
* Removed `click` requirement, defaulting instead to whatever `click` version is used by `kedro`.

# Release 0.1.3

## Bug fixes and other changes
* CLI command arguments on `kedro-telemetry` are now masked client-side, this allows for a more maintainable vocabulary.

# Release 0.1.2

## Bug fixes and other changes
* The plugin now sends an additional event to Heap, under the same type for any CLI command run, to make data processing easier.

# Release 0.1.1

## Bug fixes and other changes
* `kedro-telemetry` no longer raises an error when the user doesn't call any specific commands (i.e. only running `kedro` in the CLI).

# Release 0.1.0

The initial release of Kedro-Telemetry.<|MERGE_RESOLUTION|>--- conflicted
+++ resolved
@@ -1,10 +1,7 @@
 # Upcoming release
 * Dropped support for Python 3.9 (EOL Oct 2025). Minimum supported version is now 3.10.
-<<<<<<< HEAD
 * Updated collection of command usage information to include which starter is used when creating a new project.
-=======
 * Update collection of project statistics to include what types of datasets are used in the project. This will not include dataset type name if a custom dataset is used.
->>>>>>> f6ca3739
 
 # Release 0.6.5
 * Disabled data collection for CI/CD environments running in `kedro-org` repositories to avoid capturing internal usage metrics.
