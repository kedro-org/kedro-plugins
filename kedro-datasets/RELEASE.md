# Upcoming Release
## Major features and improvements

<<<<<<< HEAD
* Added the following new core datasets:

| Type                 | Description                                    | Location                |
|----------------------|------------------------------------------------|-------------------------|
| `plotly.HTMLDataset` | A dataset for saving a `plotly` figure as HTML | `kedro_datasets.plotly` |
=======
## Bug fixes and other changes
## Breaking Changes
## Community contributions

# Release 4.1.0
## Major features and improvements
* Improved `partitions.PartitionedDataset` representation when printing.
>>>>>>> 994f86cc

## Bug fixes and other changes
* Updated `ibis.TableDataset` to make sure credentials are not printed in interactive environment.

## Breaking Changes
## Community contributions
Many thanks to the following Kedroids for contributing PRs to this release:
* [yury-fedotov](https://github.com/yury-fedotov)

# Release 4.0.0
## Major features and improvements

* Added the following new **experimental** datasets:

| Type                                | Description                                               | Location                                |
|-------------------------------------|-----------------------------------------------------------|-----------------------------------------|
| `langchain.ChatAnthropicDataset`    | A dataset for loading a ChatAnthropic langchain model.    | `kedro_datasets_experimental.langchain` |
| `langchain.ChatCohereDataset`       | A dataset for loading a ChatCohere langchain model.       | `kedro_datasets_experimental.langchain` |
| `langchain.OpenAIEmbeddingsDataset` | A dataset for loading a OpenAIEmbeddings langchain model. | `kedro_datasets_experimental.langchain` |
| `langchain.ChatOpenAIDataset`       | A dataset for loading a ChatOpenAI langchain model.       | `kedro_datasets_experimental.langchain` |
| `rioxarray.GeoTIFFDataset`          | A dataset for loading and saving geotiff raster data      | `kedro_datasets_experimental.rioxarray` |
| `netcdf.NetCDFDataset`              | A dataset for loading and saving "*.nc" files.            | `kedro_datasets_experimental.netcdf` |

* Added the following new core datasets:

| Type                                | Description                                               | Location                                |
|-------------------------------------|-----------------------------------------------------------|-----------------------------------------|
| `dask.CSVDataset`    | A dataset for loading a CSV files using `dask`    | `kedro_datasets.dask` |

* Extended preview feature to `yaml.YAMLDataset`.

## Bug fixes and other changes
* Added `metadata` parameter for a few datasets

## Breaking Changes
* `netcdf.NetCDFDataset` moved from `kedro_datasets` to `kedro_datasets_experimental`.

## Community contributions

Many thanks to the following Kedroids for contributing PRs to this release:
* [Ian Whalen](https://github.com/ianwhale)
* [Charles Guan](https://github.com/charlesbmi)
* [Thomas Gölles](https://github.com/tgoelles)
* [Lukas Innig](https://github.com/derluke)
* [Michael Sexton](https://github.com/michaelsexton)
* [michal-mmm](https://github.com/michal-mmm)




# Release 3.0.1

## Bug fixes and other changes
* Removed arbitrary upper bound for `s3fs`.
* `NetCDFDataset` support for NetCDF4 via `engine="netcdf4"` and `engine="h5netcdf"`

## Community contributions
Many thanks to the following Kedroids for contributing PRs to this release:
* [Charles Guan](https://github.com/charlesbmi)

# Release 3.0.0
## Major features and improvements

* Added the following new datasets:

| Type                    | Description                                               | Location                |
|-------------------------|-----------------------------------------------------------|-------------------------|
| `netcdf.NetCDFDataset`  | A dataset for loading and saving `*.nc` files.            | `kedro_datasets.netcdf` |
| `ibis.TableDataset`     | A dataset for loading and saving using Ibis's backends.   | `kedro_datasets.ibis`   |

* Added support for Python 3.12.
* Normalised optional dependencies names for datasets to follow [PEP 685](https://peps.python.org/pep-0685/). The `.` characters have been replaced with `-` in the optional dependencies names. Note that this might be breaking for some users. For example, users should now install optional dependencies for `pandas.ParquetDataset` from `kedro-datasets` like this:
```bash
pip install kedro-datasets[pandas-parquetdataset]
```
* Removed `setup.py` and move to `pyproject.toml` completely for `kedro-datasets`.

## Bug fixes and other changes
* If using MSSQL, `load_args:params` will be typecasted as tuple.
* Fixed bug with loading datasets from Hugging Face. Now allows passing parameters to the load_dataset function.
* Made `connection_args` argument optional when calling `create_connection()` in `sql_dataset.py`.

## Community contributions
Many thanks to the following Kedroids for contributing PRs to this release:
* [Riley Brady](https://github.com/riley-brady)
* [Andrew Cao](https://github.com/andrewcao1)
* [Eduardo Romero Lopez](https://github.com/eromerobilbomatica)
* [Jerome Asselin](https://github.com/jerome-asselin-buspatrol)


# Release 2.1.0
## Major features and improvements

* Added the following new datasets:

| Type                   | Description                                                 | Location                |
|------------------------|-------------------------------------------------------------|-------------------------|
| `matlab.MatlabDataset` | A dataset which uses `scipy` to save and load `.mat` files. | `kedro_datasets.matlab` |

* Extended preview feature for matplotlib, plotly and tracking datasets.
* Allowed additional parameters for sqlalchemy engine when using sql datasets.

## Bug fixes and other changes
* Removed Windows specific conditions in `pandas.HDFDataset` extra dependencies

## Community contributions
Many thanks to the following Kedroids for contributing PRs to this release:
* [Samuel Lee SJ](https://github.com/samuel-lee-sj)
* [Felipe Monroy](https://github.com/felipemonroy)
* [Manuel Spierenburg](https://github.com/mjspier)

# Release 2.0.0
## Major features and improvements

* Added the following new datasets:

| Type                                       | Description                                                                                                                     | Location                     |
|--------------------------------------------|---------------------------------------------------------------------------------------------------------------------------------|------------------------------|
| `huggingface.HFDataset`                    | A dataset to load Hugging Face datasets using the [datasets](https://pypi.org/project/datasets) library.                        | `kedro_datasets.huggingface` |
| `huggingface.HFTransformerPipelineDataset` | A dataset to load pretrained Hugging Face transformers using the [transformers](https://pypi.org/project/transformers) library. | `kedro_datasets.huggingface` |

* Removed Dataset classes ending with "DataSet", use the "Dataset" spelling instead.
* Removed support for Python 3.7 and 3.8.
* Added [databricks-connect>=13.0](https://docs.databricks.com/en/dev-tools/databricks-connect-ref.html) support for Spark- and Databricks-based datasets.
* Bumped `s3fs` to latest calendar-versioned release.
* `PartitionedDataset` and `IncrementalDataset` now both support versioning of the underlying dataset.

## Bug fixes and other changes
* Fixed bug with loading models saved with `TensorFlowModelDataset`.
* Made dataset parameters keyword-only.
* Corrected pandas-gbq as py311 dependency.

## Community contributions
Many thanks to the following Kedroids for contributing PRs to this release:
* [Edouard59](https://github.com/Edouard59)
* [Miguel Rodriguez Gutierrez](https://github.com/MigQ2)
* [felixscherz](https://github.com/felixscherz)
* [Onur Kuru](https://github.com/kuruonur1)

# Release 1.8.0
## Major features and improvements

* Added the following new datasets:

| Type                         | Description                                                            | Location                |
|------------------------------|------------------------------------------------------------------------|-------------------------|
| `polars.LazyPolarsDataset`   | A `LazyPolarsDataset` using [polars](https://www.pola.rs/)'s Lazy API. | `kedro_datasets.polars` |

* Moved `PartitionedDataSet` and `IncrementalDataSet` from the core Kedro repo to `kedro-datasets` and renamed to `PartitionedDataset` and `IncrementalDataset`.
* Renamed `polars.GenericDataSet` to `polars.EagerPolarsDataset` to better reflect the difference between the two dataset classes.
* Added a deprecation warning when using `polars.GenericDataSet` or `polars.GenericDataset` that these have been renamed to `polars.EagerPolarsDataset`
* Delayed backend connection for `pandas.SQLTableDataset`, `pandas.SQLQueryDataset`, and `snowflake.SnowparkTableDataset`. In practice, this means that a dataset's connection details aren't used (or validated) until the dataset is accessed. On the plus side, the cost of connection isn't incurred regardless of when or whether the dataset is used.

## Bug fixes and other changes
* Fixed erroneous warning when using an cloud protocol file path with SparkDataSet on Databricks.
* Updated `PickleDataset` to explicitly mention `cloudpickle` support.

## Community contributions
Many thanks to the following Kedroids for contributing PRs to this release:
* [PtrBld](https://github.com/PtrBld)
* [Alistair McKelvie](https://github.com/alamastor)
* [Felix Wittmann](https://github.com/hfwittmann)
* [Matthias Roels](https://github.com/MatthiasRoels)

# Release 1.7.1
## Bug fixes and other changes
* Pinned `tables` version on `kedro-datasets` for Python < 3.8.

## Upcoming deprecations for Kedro-Datasets 2.0.0
* Renamed dataset and error classes, in accordance with the [Kedro lexicon](https://github.com/kedro-org/kedro/wiki/Kedro-documentation-style-guide#kedro-lexicon). Dataset classes ending with "DataSet" are deprecated and will be removed in 2.0.0.

# Release 1.7.0:
## Major features and improvements

* Added the following new datasets:

| Type                      | Description                                                                                                                | Location                |
|---------------------------|----------------------------------------------------------------------------------------------------------------------------|-------------------------|
| `polars.GenericDataSet`   | A `GenericDataSet` backed by [polars](https://www.pola.rs/), a lightning fast dataframe package built entirely using Rust. | `kedro_datasets.polars` |

## Bug fixes and other changes
* Fixed broken links in docstrings.
* Reverted PySpark pin to <4.0.

## Community contributions
Many thanks to the following Kedroids for contributing PRs to this release:
* [Walber Moreira](https://github.com/wmoreiraa)

# Release 1.6.0:

## Major features and improvements
* Added support for Python 3.11.

# Release 1.5.3:
## Bug fixes and other changes
* Made `databricks.ManagedTableDataSet` read-only by default.
    * The user needs to specify `write_mode` to allow `save` on the data set.
* Fixed an issue on `api.APIDataSet` where the sent data was doubly converted to json
  string (once by us and once by the `requests` library).
* Fixed problematic `kedro-datasets` optional dependencies, revert to `setup.py`

## Community contributions
# Release 1.5.2:

## Bug fixes and other changes
* Fixed problematic `kedro-datasets` optional dependencies.

# Release 1.5.1:

## Bug fixes and other changes
* Fixed problematic docstrings in `pandas.DeltaTableDataSet` causing Read the Docs builds on Kedro to fail.

# Release 1.5.0

## Major features and improvements

* Added the following new datasets:

| Type                       | Description                          | Location                |
| -------------------------- |--------------------------------------|-------------------------|
| `pandas.DeltaTableDataSet` | A dataset to work with delta tables. | `kedro_datasets.pandas` |

* Implemented lazy loading of dataset subpackages and classes.
    * Suppose that SQLAlchemy, a Python SQL toolkit, is installed in your Python environment. With this change, the SQLAlchemy library will not be loaded (for `pandas.SQLQueryDataSet` or `pandas.SQLTableDataSet`) if you load a different pandas dataset (e.g. `pandas.CSVDataSet`).
* Added automatic inference of file format for `pillow.ImageDataSet` to be passed to `save()`.

## Bug fixes and other changes
* Improved error messages for missing dataset dependencies.
    * Suppose that SQLAlchemy, a Python SQL toolkit, is not installed in your Python environment. Previously, `from kedro_datasets.pandas import SQLQueryDataSet` or `from kedro_datasets.pandas import SQLTableDataSet` would result in `ImportError: cannot import name 'SQLTableDataSet' from 'kedro_datasets.pandas'`. Now, the same imports raise the more helpful and intuitive `ModuleNotFoundError: No module named 'sqlalchemy'`.

## Community contributions
Many thanks to the following Kedroids for contributing PRs to this release:

* [Daniel-Falk](https://github.com/daniel-falk)
* [afaqueahmad7117](https://github.com/afaqueahmad7117)
* [everdark](https://github.com/everdark)

# Release 1.4.2
## Bug fixes and other changes
* Fixed documentations of `GeoJSONDataSet` and `SparkStreamingDataSet`.
* Fixed problematic docstrings causing Read the Docs builds on Kedro to fail.

# Release 1.4.1:

## Bug fixes and other changes
* Fixed missing `pickle.PickleDataSet` extras in `setup.py`.

# Release 1.4.0:

## Major features and improvements

* Added the following new datasets:

| Type                          | Description                                         | Location               |
|-------------------------------|-----------------------------------------------------|------------------------|
| `spark.SparkStreamingDataSet` | A dataset to work with PySpark Streaming DataFrame. | `kedro_datasets.spark` |

## Bug fixes and other changes
* Fixed problematic docstrings of `APIDataSet`.

# Release 1.3.0:

## Major features and improvements

* Added the following new datasets:

| Type                             | Description                                             | Location                    |
|----------------------------------|---------------------------------------------------------|-----------------------------|
| `databricks.ManagedTableDataSet` | A dataset to access managed delta tables in Databricks. | `kedro_datasets.databricks` |

* Added pandas 2.0 support.
* Added SQLAlchemy 2.0 support (and dropped support for versions below 1.4).
* Added a save method to `APIDataSet`.
* Reduced constructor arguments for `APIDataSet` by replacing most arguments with a single constructor argument `load_args`. This makes it more consistent with other Kedro DataSets and the underlying `requests` API, and automatically enables the full configuration domain: stream, certificates, proxies, and more.
* Relaxed Kedro version pin to `>=0.16`.
* Added `metadata` attribute to all existing datasets. This is ignored by Kedro, but may be consumed by users or external plugins.

## Bug fixes and other changes
* Relaxed `delta-spark` upper bound to allow compatibility with Spark 3.1.x and 3.2.x.
* Upgraded required `polars` version to 0.17.
* Renamed `TensorFlowModelDataset` to `TensorFlowModelDataSet` to be consistent with all other plugins in Kedro-Datasets.

## Community contributions
Many thanks to the following Kedroids for contributing PRs to this release:

* [BrianCechmanek](https://github.com/BrianCechmanek)
* [McDonnellJoseph](https://github.com/McDonnellJoseph)
* [Danny Farah](https://github.com/dannyrfar)

# Release 1.2.0:

## Major features and improvements
* Added `fsspec` resolution in `SparkDataSet` to support more filesystems.
* Added the `_preview` method to the Pandas `ExcelDataSet` and `CSVDataSet` classes.

## Bug fixes and other changes
* Fixed a docstring in the Pandas `SQLQueryDataSet` as part of the Sphinx revamp on Kedro.

# Release 1.1.1:

## Bug fixes and other changes

* Fixed problematic docstrings causing Read the Docs builds on Kedro to fail.

# Release 1.1.0:

## Major features and improvements

* Added the following new datasets:

| Type                             | Description                                                                                                           | Location                   |
| -------------------------------- | --------------------------------------------------------------------------------------------------------------------- | -------------------------- |
| `polars.CSVDataSet`              | A `CSVDataSet` backed by [polars](https://www.pola.rs/), a lighting fast dataframe package built entirely using Rust. | `kedro_datasets.polars`    |
| `snowflake.SnowparkTableDataSet` | Work with [Snowpark](https://www.snowflake.com/en/data-cloud/snowpark/) DataFrames from tables in Snowflake.          | `kedro_datasets.snowflake` |

## Bug fixes and other changes
* Add `mssql` backend to the `SQLQueryDataSet` DataSet using `pyodbc` library.
* Added a warning when the user tries to use `SparkDataSet` on Databricks without specifying a file path with the `/dbfs/` prefix.

# Release 1.0.2:

## Bug fixes and other changes
* Change reference to `kedro.pipeline.Pipeline` object throughout test suite with `kedro.modular_pipeline.pipeline` factory.
* Relaxed PyArrow range in line with pandas.
* Fixed outdated links to the dill package documentation.

# Release 1.0.1:

## Bug fixes and other changes
* Fixed docstring formatting in `VideoDataSet` that was causing the documentation builds to fail.


# Release 1.0.0:

First official release of Kedro-Datasets.

Datasets are Kedro’s way of dealing with input and output in a data and machine-learning pipeline. [Kedro supports numerous datasets](https://kedro.readthedocs.io/en/stable/kedro.extras.datasets.html) out of the box to allow you to process different data formats including Pandas, Plotly, Spark and more.

The datasets have always been part of the core Kedro Framework project inside `kedro.extras`. In Kedro `0.19.0`, we will remove datasets from Kedro to reduce breaking changes associated with dataset dependencies. Instead, users will need to use the datasets from the `kedro-datasets` repository instead.

## Major features and improvements
* Changed `pandas.ParquetDataSet` to load data using pandas instead of parquet.

# Release 0.1.0:

The initial release of Kedro-Datasets.

## Thanks to our main contributors


We are also grateful to everyone who advised and supported us, filed issues or helped resolve them, asked and answered questions and were part of inspiring discussions.<|MERGE_RESOLUTION|>--- conflicted
+++ resolved
@@ -1,29 +1,29 @@
 # Upcoming Release
 ## Major features and improvements
 
-<<<<<<< HEAD
 * Added the following new core datasets:
 
 | Type                 | Description                                    | Location                |
 |----------------------|------------------------------------------------|-------------------------|
 | `plotly.HTMLDataset` | A dataset for saving a `plotly` figure as HTML | `kedro_datasets.plotly` |
-=======
+
 ## Bug fixes and other changes
 ## Breaking Changes
 ## Community contributions
+Many thanks to the following Kedroids for contributing PRs to this release:
+* [yury-fedotov](https://github.com/yury-fedotov)
+
 
 # Release 4.1.0
 ## Major features and improvements
 * Improved `partitions.PartitionedDataset` representation when printing.
->>>>>>> 994f86cc
 
 ## Bug fixes and other changes
 * Updated `ibis.TableDataset` to make sure credentials are not printed in interactive environment.
 
 ## Breaking Changes
 ## Community contributions
-Many thanks to the following Kedroids for contributing PRs to this release:
-* [yury-fedotov](https://github.com/yury-fedotov)
+
 
 # Release 4.0.0
 ## Major features and improvements
