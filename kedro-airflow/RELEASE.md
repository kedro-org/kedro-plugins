# Upcoming Release
<<<<<<< HEAD
* Sort DAGs to make sure `kedro airflow create` is deterministic.
=======
* Option to group MemoryDatasets in the same Airflow task (breaking change for custom template via `--jinja-file`).
* Include the environment name in the DAG file name when different from the default.
>>>>>>> 19741b1d

# Release 0.8.0
* Added support for Kedro 0.19.x

# Release 0.7.0
* Added support for Python 3.11
* Added the `--all` CLI argument to `kedro-airflow` to convert registered all pipelines at once.
* Simplify the output of the `kedro airflow create` command.
* Fixed compatibility of `kedro-airflow` with older versions of the config loaders (`kedro<=0.18.2`).
* Removed support for Python 3.7

## Community contributions
Many thanks to the following Kedroids for contributing PRs to this release:

* [sbrugman](https://github.com/sbrugman)

# Release 0.6.0
* Change reference to `kedro.pipeline.Pipeline` object throughout test suite with `kedro.modular_pipeline.pipeline` factory.
* Migrate all project metadata to static `pyproject.toml`.
* Configure DAG kwargs via `airflow.yml`.
* The generated DAG file now contains the pipeline name.
* Included help for CLI arguments (see `kedro airflow create --help`).
* Added additional CLI argument `--params` to pass configuration to the Jinja2 template.

## Community contributions
Many thanks to the following Kedroids for contributing PRs to this release:

* [sbrugman](https://github.com/sbrugman)

# Release 0.5.1
* Added additional CLI argument `--jinja-file` to provide a path to a custom Jinja2 template.
* Added support for Airflow>=2.3.0.
* Kept Kedro-Airflow plugin docstring from appearing in `kedro -h`.
* Prefixed Airflow plugin name with "Kedro-" in usage message

# Release 0.5.0
* Added support for Kedro 0.18.
* Added support for Python 3.9 and 3.10.
* Removed compatibility with Python 3.6.

# Release 0.4.2
* Dropped context/session usage to fetch pipelines to support Kedro>=0.17.5.

# Release 0.4.1

## Bugfix
* Dropped unnecessary dependency on `apache-airflow`.

## Thanks for supporting contributions

# Release 0.4.0

## Major features and improvements
* Added support for Python 3.8.
* Added support for Kedro 0.17.

## Thanks for supporting contributions

# Release 0.3.0

## Major features and improvements
* Dropped support for Python 3.5.
* Changed default DAG schedule interval to `None`.
* Changed default DAG catchup to be `False`.
* Fixed a bug that was logging unnecessary Kedro messages when running Airflow commands.
* Fixed a bug for processing Airflow context in DAG template.

## Thanks for supporting contributions
[@pitterb](https://github.com/pitterb)

# Release 0.2.2

## Major features and improvements
* Fixed a bug deploying when the Airflow directory does not exist.

# Release 0.2.1

## Major features and improvements
* Fixed installation issue due to dependency version conflict.

# Release 0.2.0

## Major features and improvements
* Added support for Kedro 0.15.

# Release 0.1.0:

The initial release of Kedro-Airflow.

## Thanks to our main contributors

[Gordon Wrigley](https://github.com/tolomea), [Nasef Khan](https://github.com/nakhan98), [Dmitrii Deriabin](https://github.com/DmitryDeryabin), [Yetunde Dada](https://github.com/yetudada), [Jo Stichbury](https://github.com/stichbury), [Kiyohito Kunii](https://github.com/921kiyo), [Anton Kirilenko](https://github.com/Flid)

We are also grateful to everyone who advised and supported us, filed issues or helped resolve them, asked and answered questions and were part of inspiring discussions.<|MERGE_RESOLUTION|>--- conflicted
+++ resolved
@@ -1,10 +1,7 @@
 # Upcoming Release
-<<<<<<< HEAD
 * Sort DAGs to make sure `kedro airflow create` is deterministic.
-=======
 * Option to group MemoryDatasets in the same Airflow task (breaking change for custom template via `--jinja-file`).
 * Include the environment name in the DAG file name when different from the default.
->>>>>>> 19741b1d
 
 # Release 0.8.0
 * Added support for Kedro 0.19.x
