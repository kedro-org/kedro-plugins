<<<<<<< HEAD
"""``SQLDataSet`` to load and save data to a SQL backend."""
from __future__ import annotations

=======
"""``SQLDataset`` to load and save data to a SQL backend."""
>>>>>>> 279da244
import copy
import datetime as dt
import re
import warnings
from pathlib import PurePosixPath
from typing import TYPE_CHECKING, Any, Dict, NoReturn, Optional

import fsspec
import pandas as pd
from kedro.io.core import get_filepath_str, get_protocol_and_path
from sqlalchemy import create_engine, inspect
from sqlalchemy.exc import NoSuchModuleError

from kedro_datasets import KedroDeprecationWarning
from kedro_datasets._io import AbstractDataset, DatasetError

<<<<<<< HEAD
if TYPE_CHECKING:
    from sqlalchemy.engine.base import Engine

__all__ = ["SQLTableDataSet", "SQLQueryDataSet"]
=======
__all__ = ["SQLTableDataset", "SQLQueryDataset"]
>>>>>>> 279da244

KNOWN_PIP_INSTALL = {
    "psycopg2": "psycopg2",
    "mysqldb": "mysqlclient",
    "cx_Oracle": "cx_Oracle",
    "mssql": "pyodbc",
}

DRIVER_ERROR_MESSAGE = """
A module/driver is missing when connecting to your SQL server. SQLDataset
 supports SQLAlchemy drivers. Please refer to
 https://docs.sqlalchemy.org/core/engines.html#supported-databases
 for more information.
\n\n
"""


def _find_known_drivers(module_import_error: ImportError) -> Optional[str]:
    """Looks up known keywords in a ``ModuleNotFoundError`` so that it can
    provide better guideline for the user.

    Args:
        module_import_error: Error raised while connecting to a SQL server.

    Returns:
        Instructions for installing missing driver. An empty string is
        returned in case error is related to an unknown driver.

    """

    # module errors contain string "No module name 'module_name'"
    # we are trying to extract module_name surrounded by quotes here
    res = re.findall(r"'(.*?)'", str(module_import_error.args[0]).lower())

    # in case module import error does not match our expected pattern
    # we have no recommendation
    if not res:
        return None

    missing_module = res[0]

    if KNOWN_PIP_INSTALL.get(missing_module):
        return (
            f"You can also try installing missing driver with\n"
            f"\npip install {KNOWN_PIP_INSTALL.get(missing_module)}"
        )

    return None


def _get_missing_module_error(import_error: ImportError) -> DatasetError:
    missing_module_instruction = _find_known_drivers(import_error)

    if missing_module_instruction is None:
        return DatasetError(
            f"{DRIVER_ERROR_MESSAGE}Loading failed with error:\n\n{str(import_error)}"
        )

    return DatasetError(f"{DRIVER_ERROR_MESSAGE}{missing_module_instruction}")


def _get_sql_alchemy_missing_error() -> DatasetError:
    return DatasetError(
        "The SQL dialect in your connection is not supported by "
        "SQLAlchemy. Please refer to "
        "https://docs.sqlalchemy.org/core/engines.html#supported-databases "
        "for more information."
    )


class SQLTableDataset(AbstractDataset[pd.DataFrame, pd.DataFrame]):
    """``SQLTableDataset`` loads data from a SQL table and saves a pandas
    dataframe to a table. It uses ``pandas.DataFrame`` internally,
    so it supports all allowed pandas options on ``read_sql_table`` and
    ``to_sql`` methods. Since Pandas uses SQLAlchemy behind the scenes, when
    instantiating ``SQLTableDataset`` one needs to pass a compatible connection
    string either in ``credentials`` (see the example code snippet below) or in
    ``load_args`` and ``save_args``. Connection string formats supported by
    SQLAlchemy can be found here:
    https://docs.sqlalchemy.org/core/engines.html#database-urls

    ``SQLTableDataset`` modifies the save parameters and stores
    the data with no index. This is designed to make load and save methods
    symmetric.

    Example usage for the
    `YAML API <https://kedro.readthedocs.io/en/stable/data/\
    data_catalog_yaml_examples.html>`_:

    .. code-block:: yaml

        shuttles_table_dataset:
          type: pandas.SQLTableDataset
          credentials: db_credentials
          table_name: shuttles
          load_args:
            schema: dwschema
          save_args:
            schema: dwschema
            if_exists: replace

    Sample database credentials entry in ``credentials.yml``:

    .. code-block:: yaml

        db_credentials:
          con: postgresql://scott:tiger@localhost/test

    Example usage for the
    `Python API <https://kedro.readthedocs.io/en/stable/data/\
    advanced_data_catalog_usage.html>`_:
    ::

        >>> from kedro_datasets.pandas import SQLTableDataset
        >>> import pandas as pd
        >>>
        >>> data = pd.DataFrame({"col1": [1, 2], "col2": [4, 5],
        ...                      "col3": [5, 6]})
        >>> table_name = "table_a"
        >>> credentials = {
        ...     "con": "postgresql://scott:tiger@localhost/test"
        ... }
        >>> data_set = SQLTableDataset(table_name=table_name,
        ...                            credentials=credentials)
        >>>
        >>> data_set.save(data)
        >>> reloaded = data_set.load()
        >>>
        >>> assert data.equals(reloaded)

    """

    DEFAULT_LOAD_ARGS: Dict[str, Any] = {}
    DEFAULT_SAVE_ARGS: Dict[str, Any] = {"index": False}

    engines: Dict[str, Engine] = {}

    def __init__(  # noqa: PLR0913
        self,
        table_name: str,
        credentials: Dict[str, Any],
        load_args: Dict[str, Any] = None,
        save_args: Dict[str, Any] = None,
        metadata: Dict[str, Any] = None,
    ) -> None:
        """Creates a new ``SQLTableDataset``.

        Args:
            table_name: The table name to load or save data to. It
                overwrites name in ``save_args`` and ``table_name``
                parameters in ``load_args``.
            credentials: A dictionary with a ``SQLAlchemy`` connection string.
                Users are supposed to provide the connection string 'con'
                through credentials. It overwrites `con` parameter in
                ``load_args`` and ``save_args`` in case it is provided. To find
                all supported connection string formats, see here:
                https://docs.sqlalchemy.org/core/engines.html#database-urls
            load_args: Provided to underlying pandas ``read_sql_table``
                function along with the connection string.
                To find all supported arguments, see here:
                https://pandas.pydata.org/pandas-docs/stable/generated/pandas.read_sql_table.html
                To find all supported connection string formats, see here:
                https://docs.sqlalchemy.org/core/engines.html#database-urls
            save_args: Provided to underlying pandas ``to_sql`` function along
                with the connection string.
                To find all supported arguments, see here:
                https://pandas.pydata.org/pandas-docs/stable/generated/pandas.DataFrame.to_sql.html
                To find all supported connection string formats, see here:
                https://docs.sqlalchemy.org/core/engines.html#database-urls
                It has ``index=False`` in the default parameters.
            metadata: Any arbitrary metadata.
                This is ignored by Kedro, but may be consumed by users or external plugins.

        Raises:
            DatasetError: When either ``table_name`` or ``con`` is empty.
        """

        if not table_name:
            raise DatasetError("'table_name' argument cannot be empty.")

        if not (credentials and "con" in credentials and credentials["con"]):
            raise DatasetError(
                "'con' argument cannot be empty. Please "
                "provide a SQLAlchemy connection string."
            )

        # Handle default load and save arguments
        self._load_args = copy.deepcopy(self.DEFAULT_LOAD_ARGS)
        if load_args is not None:
            self._load_args.update(load_args)
        self._save_args = copy.deepcopy(self.DEFAULT_SAVE_ARGS)
        if save_args is not None:
            self._save_args.update(save_args)

        self._load_args["table_name"] = table_name
        self._save_args["name"] = table_name

        self._connection_str = credentials["con"]

        self.metadata = metadata

    @classmethod
    def create_connection(cls, connection_str: str) -> Engine:
        """Given a connection string, create singleton connection
        to be used across all instances of ``SQLTableDataset`` that
        need to connect to the same source.
        """
        if connection_str not in cls.engines:
            try:
                engine = create_engine(connection_str)
            except ImportError as import_error:
                raise _get_missing_module_error(import_error) from import_error
            except NoSuchModuleError as exc:
                raise _get_sql_alchemy_missing_error() from exc

            cls.engines[connection_str] = engine

        return cls.engines[connection_str]

    @property
    def engine(self):
        """The ``Engine`` object for the dataset's connection string."""
        return self.create_connection(self._connection_str)

    def _describe(self) -> Dict[str, Any]:
        load_args = copy.deepcopy(self._load_args)
        save_args = copy.deepcopy(self._save_args)
        del load_args["table_name"]
        del save_args["name"]
        return {
            "table_name": self._load_args["table_name"],
            "load_args": load_args,
            "save_args": save_args,
        }

    def _load(self) -> pd.DataFrame:
        return pd.read_sql_table(con=self.engine, **self._load_args)

    def _save(self, data: pd.DataFrame) -> None:
        data.to_sql(con=self.engine, **self._save_args)

    def _exists(self) -> bool:
        insp = inspect(self.engine)
        schema = self._load_args.get("schema", None)
        return insp.has_table(self._load_args["table_name"], schema)


class SQLQueryDataset(AbstractDataset[None, pd.DataFrame]):
    """``SQLQueryDataset`` loads data from a provided SQL query. It
    uses ``pandas.DataFrame`` internally, so it supports all allowed
    pandas options on ``read_sql_query``. Since Pandas uses SQLAlchemy behind
    the scenes, when instantiating ``SQLQueryDataset`` one needs to pass
    a compatible connection string either in ``credentials`` (see the example
    code snippet below) or in ``load_args``. Connection string formats supported
    by SQLAlchemy can be found here:
    https://docs.sqlalchemy.org/core/engines.html#database-urls

    It does not support save method so it is a read only data set.
    To save data to a SQL server use ``SQLTableDataset``.


    Example usage for the
    `YAML API <https://kedro.readthedocs.io/en/stable/data/\
    data_catalog_yaml_examples.html>`_:

    .. code-block:: yaml

        shuttle_id_dataset:
          type: pandas.SQLQueryDataset
          sql: "select shuttle, shuttle_id from spaceflights.shuttles;"
          credentials: db_credentials

    Advanced example using the ``stream_results`` and ``chunksize`` options to reduce memory usage:

    .. code-block:: yaml

        shuttle_id_dataset:
          type: pandas.SQLQueryDataset
          sql: "select shuttle, shuttle_id from spaceflights.shuttles;"
          credentials: db_credentials
          execution_options:
            stream_results: true
          load_args:
            chunksize: 1000

    Sample database credentials entry in ``credentials.yml``:

    .. code-block:: yaml

        db_credentials:
          con: postgresql://scott:tiger@localhost/test

    Example usage for the
    `Python API <https://kedro.readthedocs.io/en/stable/data/\
    advanced_data_catalog_usage.html>`_:
    ::

        >>> from kedro_datasets.pandas import SQLQueryDataset
        >>> import pandas as pd
        >>>
        >>> data = pd.DataFrame({"col1": [1, 2], "col2": [4, 5],
        ...                      "col3": [5, 6]})
        >>> sql = "SELECT * FROM table_a"
        >>> credentials = {
        ...     "con": "postgresql://scott:tiger@localhost/test"
        ... }
        >>> data_set = SQLQueryDataset(sql=sql,
        ...                            credentials=credentials)
        >>>
        >>> sql_data = data_set.load()

    Example of usage for mssql:
    ::


        >>> credentials = {"server": "localhost", "port": "1433",
        ...                "database": "TestDB", "user": "SA",
        ...                "password": "StrongPassword"}
        >>> def _make_mssql_connection_str(
        ...    server: str, port: str, database: str, user: str, password: str
        ... ) -> str:
        ...    import pyodbc  # noqa
        ...    from sqlalchemy.engine import URL  # noqa
        ...
        ...    driver = pyodbc.drivers()[-1]
        ...    connection_str = (f"DRIVER={driver};SERVER={server},{port};DATABASE={database};"
        ...                      f"ENCRYPT=yes;UID={user};PWD={password};"
        ...                      f"TrustServerCertificate=yes;")
        ...    return URL.create("mssql+pyodbc", query={"odbc_connect": connection_str})
        ...
        >>> connection_str = _make_mssql_connection_str(**credentials)
        >>> data_set = SQLQueryDataset(credentials={"con": connection_str},
        ...                            sql="SELECT TOP 5 * FROM TestTable;")
        >>> df = data_set.load()

    In addition, here is an example of a catalog with dates parsing:

    .. code-block:: yaml

        mssql_dataset:
          type: kedro_datasets.pandas.SQLQueryDataset
          credentials: mssql_credentials
          sql: >
            SELECT *
            FROM  DateTable
            WHERE date >= ? AND date <= ?
            ORDER BY date
          load_args:
            params:
              - ${begin}
              - ${end}
            index_col: date
            parse_dates:
              date: "%Y-%m-%d %H:%M:%S.%f0 %z"
    """

    engines: Dict[str, Engine] = {}

    def __init__(  # noqa: PLR0913
        self,
        sql: str = None,
        credentials: Dict[str, Any] = None,
        load_args: Dict[str, Any] = None,
        fs_args: Dict[str, Any] = None,
        filepath: str = None,
        execution_options: Optional[Dict[str, Any]] = None,
        metadata: Dict[str, Any] = None,
    ) -> None:
        """Creates a new ``SQLQueryDataset``.

        Args:
            sql: The sql query statement.
            credentials: A dictionary with a ``SQLAlchemy`` connection string.
                Users are supposed to provide the connection string 'con'
                through credentials. It overwrites `con` parameter in
                ``load_args`` and ``save_args`` in case it is provided. To find
                all supported connection string formats, see here:
                https://docs.sqlalchemy.org/core/engines.html#database-urls
            load_args: Provided to underlying pandas ``read_sql_query``
                function along with the connection string.
                To find all supported arguments, see here:
                https://pandas.pydata.org/pandas-docs/stable/generated/pandas.read_sql_query.html
                To find all supported connection string formats, see here:
                https://docs.sqlalchemy.org/core/engines.html#database-urls
            fs_args: Extra arguments to pass into underlying filesystem class constructor
                (e.g. `{"project": "my-project"}` for ``GCSFileSystem``), as well as
                to pass to the filesystem's `open` method through nested keys
                `open_args_load` and `open_args_save`.
                Here you can find all available arguments for `open`:
                https://filesystem-spec.readthedocs.io/en/latest/api.html#fsspec.spec.AbstractFileSystem.open
                All defaults are preserved, except `mode`, which is set to `r` when loading.
            filepath: A path to a file with a sql query statement.
            execution_options: A dictionary with non-SQL advanced options for the connection to
                be applied to the underlying engine. To find all supported execution
                options, see here:
                https://docs.sqlalchemy.org/core/connections.html#sqlalchemy.engine.Connection.execution_options
                Note that this is not a standard argument supported by pandas API, but could be
                useful for handling large datasets.
            metadata: Any arbitrary metadata.
                This is ignored by Kedro, but may be consumed by users or external plugins.

        Raises:
            DatasetError: When either ``sql`` or ``con`` parameters is empty.
        """
        if sql and filepath:
            raise DatasetError(
                "'sql' and 'filepath' arguments cannot both be provided."
                "Please only provide one."
            )

        if not (sql or filepath):
            raise DatasetError(
                "'sql' and 'filepath' arguments cannot both be empty."
                "Please provide a sql query or path to a sql query file."
            )

        if not (credentials and "con" in credentials and credentials["con"]):
            raise DatasetError(
                "'con' argument cannot be empty. Please "
                "provide a SQLAlchemy connection string."
            )

        default_load_args: Dict[str, Any] = {}

        self._load_args = (
            {**default_load_args, **load_args}
            if load_args is not None
            else default_load_args
        )

        self.metadata = metadata

        # load sql query from file
        if sql:
            self._load_args["sql"] = sql
            self._filepath = None
        else:
            # filesystem for loading sql file
            _fs_args = copy.deepcopy(fs_args) or {}
            _fs_credentials = _fs_args.pop("credentials", {})
            protocol, path = get_protocol_and_path(str(filepath))

            self._protocol = protocol
            self._fs = fsspec.filesystem(self._protocol, **_fs_credentials, **_fs_args)
            self._filepath = path
        self._connection_str = credentials["con"]
        self._execution_options = execution_options or {}
        self.create_connection(self._connection_str)
        if "mssql" in self._connection_str:
            self.adapt_mssql_date_params()

    @classmethod
    def create_connection(cls, connection_str: str) -> Engine:
        """Given a connection string, create singleton connection
        to be used across all instances of `SQLQueryDataset` that
        need to connect to the same source.
        """
        if connection_str not in cls.engines:
            try:
                engine = create_engine(connection_str)
            except ImportError as import_error:
                raise _get_missing_module_error(import_error) from import_error
            except NoSuchModuleError as exc:
                raise _get_sql_alchemy_missing_error() from exc

            cls.engines[connection_str] = engine

        return cls.engines[connection_str]

    @property
    def engine(self):
        """The ``Engine`` object for the dataset's connection string."""
        return self.create_connection(self._connection_str)

    def _describe(self) -> Dict[str, Any]:
        load_args = copy.deepcopy(self._load_args)
        return {
            "sql": str(load_args.pop("sql", None)),
            "filepath": str(self._filepath),
            "load_args": str(load_args),
            "execution_options": str(self._execution_options),
        }

    def _load(self) -> pd.DataFrame:
        load_args = copy.deepcopy(self._load_args)

        if self._filepath:
            load_path = get_filepath_str(PurePosixPath(self._filepath), self._protocol)
            with self._fs.open(load_path, mode="r") as fs_file:
                load_args["sql"] = fs_file.read()

        return pd.read_sql_query(
            con=self.engine.execution_options(**self._execution_options), **load_args
        )

    def _save(self, data: None) -> NoReturn:
        raise DatasetError("'save' is not supported on SQLQueryDataset")

    # For mssql only
    def adapt_mssql_date_params(self) -> None:
        """We need to change the format of datetime parameters.
        MSSQL expects datetime in the exact format %y-%m-%dT%H:%M:%S.
        Here, we also accept plain dates.
        `pyodbc` does not accept named parameters, they must be provided as a list."""
        params = self._load_args.get("params", [])
        if not isinstance(params, list):
            raise DatasetError(
                "Unrecognized `params` format. It can be only a `list`, "
                f"got {type(params)!r}"
            )
        new_load_args = []
        for value in params:
            try:
                as_date = dt.date.fromisoformat(value)
                new_val = dt.datetime.combine(as_date, dt.time.min)
                new_load_args.append(new_val.strftime("%Y-%m-%dT%H:%M:%S"))
            except (TypeError, ValueError):
                new_load_args.append(value)
        if new_load_args:
            self._load_args["params"] = new_load_args


_DEPRECATED_CLASSES = {
    "SQLTableDataSet": SQLTableDataset,
    "SQLQueryDataSet": SQLQueryDataset,
}


def __getattr__(name):
    if name in _DEPRECATED_CLASSES:
        alias = _DEPRECATED_CLASSES[name]
        warnings.warn(
            f"{repr(name)} has been renamed to {repr(alias.__name__)}, "
            f"and the alias will be removed in Kedro-Datasets 2.0.0",
            KedroDeprecationWarning,
            stacklevel=2,
        )
        return alias
    raise AttributeError(f"module {repr(__name__)} has no attribute {repr(name)}")<|MERGE_RESOLUTION|>--- conflicted
+++ resolved
@@ -1,10 +1,6 @@
-<<<<<<< HEAD
-"""``SQLDataSet`` to load and save data to a SQL backend."""
+"""``SQLDataset`` to load and save data to a SQL backend."""
 from __future__ import annotations
 
-=======
-"""``SQLDataset`` to load and save data to a SQL backend."""
->>>>>>> 279da244
 import copy
 import datetime as dt
 import re
@@ -21,14 +17,10 @@
 from kedro_datasets import KedroDeprecationWarning
 from kedro_datasets._io import AbstractDataset, DatasetError
 
-<<<<<<< HEAD
 if TYPE_CHECKING:
     from sqlalchemy.engine.base import Engine
 
-__all__ = ["SQLTableDataSet", "SQLQueryDataSet"]
-=======
 __all__ = ["SQLTableDataset", "SQLQueryDataset"]
->>>>>>> 279da244
 
 KNOWN_PIP_INSTALL = {
     "psycopg2": "psycopg2",
