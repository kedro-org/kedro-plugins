--- conflicted
+++ resolved
@@ -26,14 +26,6 @@
 ## Bug fixes and other changes
 * Fixed doc string formatting in `VideoDataSet` causing the documentation builds to fail.
 
-<<<<<<< HEAD
-=======
-# Release 1.0.1:
-
-## Bug fixes and other changes
-* Fixed doc string formatting in `VideoDataSet` causing the documentation builds to fail.
->>>>>>> b73526d2
-
 # Release 1.0.0:
 
 First official release of Kedro-Datasets.
