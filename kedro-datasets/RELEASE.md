--- conflicted
+++ resolved
@@ -16,11 +16,8 @@
 ## Breaking Changes
 ## Community contributions
 Many thanks to the following Kedroids for contributing PRs to this release:
-<<<<<<< HEAD
+* [Brandon Meek](https://github.com/bpmeek)
 * [yury-fedotov](https://github.com/yury-fedotov)
-=======
-* [Brandon Meek](https://github.com/bpmeek)
->>>>>>> e425eced
 
 
 # Release 4.1.0
