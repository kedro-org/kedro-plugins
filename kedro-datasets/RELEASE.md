# Upcoming Release

## Major features and improvements
<<<<<<< HEAD

* Added xarray.GeoTiffDataset to handle GeoTIFF files.
=======
* Moved `PartitionedDataSet` and `IncrementalDataSet` from the core Kedro repo to `kedro-datasets` and renamed to `PartitionedDataset` and `IncrementalDataset`.
>>>>>>> cc75b401

## Bug fixes and other changes
* Updated `PickleDataset` to explicitly mention `cloudpickle` support.
## Upcoming deprecations for Kedro-Datasets 2.0.0
## Community contributions
Many thanks to the following Kedroids for contributing PRs to this release:
* [PtrBld](https://github.com/PtrBld)

## Community contributions
Many thanks to the following Kedroids for contributing PRs to this release:
* [Felix Wittmann](https://github.com/hfwittmann)

# Release 1.7.1
## Bug fixes and other changes
* Pin `tables` version on `kedro-datasets` for Python < 3.8.

## Upcoming deprecations for Kedro-Datasets 2.0.0
* Renamed dataset and error classes, in accordance with the [Kedro lexicon](https://github.com/kedro-org/kedro/wiki/Kedro-documentation-style-guide#kedro-lexicon). Dataset classes ending with "DataSet" are deprecated and will be removed in 2.0.0.

# Release 1.7.0:
## Major features and improvements
* Added `polars.GenericDataSet`, a `GenericDataSet` backed by [polars](https://www.pola.rs/), a lightning fast dataframe package built entirely using Rust.

## Bug fixes and other changes
* Fixed broken links in docstrings.
* Reverted PySpark pin to <4.0.

## Community contributions
Many thanks to the following Kedroids for contributing PRs to this release:
* [Walber Moreira](https://github.com/wmoreiraa)

# Release 1.6.0:

## Major features and improvements
* Added support for Python 3.11.

# Release 1.5.3:
## Bug fixes and other changes
* Made `databricks.ManagedTableDataSet` read-only by default.
    * The user needs to specify `write_mode` to allow `save` on the data set.
* Fixed an issue on `api.APIDataSet` where the sent data was doubly converted to json
  string (once by us and once by the `requests` library).
* Fixed problematic `kedro-datasets` optional dependencies, revert to `setup.py`

## Community contributions
# Release 1.5.2:

## Bug fixes and other changes
* Fixed problematic `kedro-datasets` optional dependencies.

# Release 1.5.1:

## Bug fixes and other changes
* Fixed problematic docstrings in `pandas.DeltaTableDataSet` causing Read the Docs builds on Kedro to fail.

# Release 1.5.0

## Major features and improvements
* Implemented lazy loading of dataset subpackages and classes.
    * Suppose that SQLAlchemy, a Python SQL toolkit, is installed in your Python environment. With this change, the SQLAlchemy library will not be loaded (for `pandas.SQLQueryDataSet` or `pandas.SQLTableDataSet`) if you load a different pandas dataset (e.g. `pandas.CSVDataSet`).
* Added automatic inference of file format for `pillow.ImageDataSet` to be passed to `save()`.
* Added `pandas.DeltaTableDataSet`.

## Bug fixes and other changes
* Improved error messages for missing dataset dependencies.
    * Suppose that SQLAlchemy, a Python SQL toolkit, is not installed in your Python environment. Previously, `from kedro_datasets.pandas import SQLQueryDataSet` or `from kedro_datasets.pandas import SQLTableDataSet` would result in `ImportError: cannot import name 'SQLTableDataSet' from 'kedro_datasets.pandas'`. Now, the same imports raise the more helpful and intuitive `ModuleNotFoundError: No module named 'sqlalchemy'`.

## Community contributions
Many thanks to the following Kedroids for contributing PRs to this release:

* [Daniel-Falk](https://github.com/daniel-falk)
* [afaqueahmad7117](https://github.com/afaqueahmad7117)
* [everdark](https://github.com/everdark)

# Release 1.4.2
## Bug fixes and other changes
* Fixed documentations of `GeoJSONDataSet` and `SparkStreamingDataSet`.
* Fixed problematic docstrings causing Read the Docs builds on Kedro to fail.

# Release 1.4.1:

## Bug fixes and other changes
* Fixed missing `pickle.PickleDataSet` extras in `setup.py`.

# Release 1.4.0:

## Major features and improvements
* Added `SparkStreamingDataSet`.

## Bug fixes and other changes
* Fixed problematic docstrings of `APIDataSet`.

# Release 1.3.0:

## Major features and improvements
* Added pandas 2.0 support.
* Added SQLAlchemy 2.0 support (and dropped support for versions below 1.4).
* Added a save method to `APIDataSet`.
* Reduced constructor arguments for `APIDataSet` by replacing most arguments with a single constructor argument `load_args`. This makes it more consistent with other Kedro DataSets and the underlying `requests` API, and automatically enables the full configuration domain: stream, certificates, proxies, and more.
* Relaxed Kedro version pin to `>=0.16`.
* Added `metadata` attribute to all existing datasets. This is ignored by Kedro, but may be consumed by users or external plugins.
* Added `ManagedTableDataSet` for managed delta tables on Databricks.

## Bug fixes and other changes
* Relaxed `delta-spark` upper bound to allow compatibility with Spark 3.1.x and 3.2.x.
* Upgraded required `polars` version to 0.17.
* Renamed `TensorFlowModelDataset` to `TensorFlowModelDataSet` to be consistent with all other plugins in Kedro-Datasets.

## Community contributions
Many thanks to the following Kedroids for contributing PRs to this release:

* [BrianCechmanek](https://github.com/BrianCechmanek)
* [McDonnellJoseph](https://github.com/McDonnellJoseph)
* [Danny Farah](https://github.com/dannyrfar)

# Release 1.2.0:

## Major features and improvements
* Added `fsspec` resolution in `SparkDataSet` to support more filesystems.
* Added the `_preview` method to the Pandas `ExcelDataSet` and `CSVDataSet` classes.

## Bug fixes and other changes
* Fixed a docstring in the Pandas `SQLQueryDataSet` as part of the Sphinx revamp on Kedro.

# Release 1.1.1:

## Bug fixes and other changes

* Fixed problematic docstrings causing Read the Docs builds on Kedro to fail.

# Release 1.1.0:

## Major features and improvements

* Added the following new datasets:

| Type                             | Description                                                                                                           | Location                   |
| -------------------------------- | --------------------------------------------------------------------------------------------------------------------- | -------------------------- |
| `polars.CSVDataSet`              | A `CSVDataSet` backed by [polars](https://www.pola.rs/), a lighting fast dataframe package built entirely using Rust. | `kedro_datasets.polars`    |
| `snowflake.SnowparkTableDataSet` | Work with [Snowpark](https://www.snowflake.com/en/data-cloud/snowpark/) DataFrames from tables in Snowflake.          | `kedro_datasets.snowflake` |

## Bug fixes and other changes
* Add `mssql` backend to the `SQLQueryDataSet` DataSet using `pyodbc` library.
* Added a warning when the user tries to use `SparkDataSet` on Databricks without specifying a file path with the `/dbfs/` prefix.

# Release 1.0.2:

## Bug fixes and other changes
* Change reference to `kedro.pipeline.Pipeline` object throughout test suite with `kedro.modular_pipeline.pipeline` factory.
* Relaxed PyArrow range in line with pandas.
* Fixed outdated links to the dill package documentation.

# Release 1.0.1:

## Bug fixes and other changes
* Fixed docstring formatting in `VideoDataSet` that was causing the documentation builds to fail.


# Release 1.0.0:

First official release of Kedro-Datasets.

Datasets are Kedro’s way of dealing with input and output in a data and machine-learning pipeline. [Kedro supports numerous datasets](https://kedro.readthedocs.io/en/stable/kedro.extras.datasets.html) out of the box to allow you to process different data formats including Pandas, Plotly, Spark and more.

The datasets have always been part of the core Kedro Framework project inside `kedro.extras`. In Kedro `0.19.0`, we will remove datasets from Kedro to reduce breaking changes associated with dataset dependencies. Instead, users will need to use the datasets from the `kedro-datasets` repository instead.

## Major features and improvements
* Changed `pandas.ParquetDataSet` to load data using pandas instead of parquet.

# Release 0.1.0:

The initial release of Kedro-Datasets.

## Thanks to our main contributors


We are also grateful to everyone who advised and supported us, filed issues or helped resolve them, asked and answered questions and were part of inspiring discussions.<|MERGE_RESOLUTION|>--- conflicted
+++ resolved
@@ -1,12 +1,8 @@
 # Upcoming Release
 
 ## Major features and improvements
-<<<<<<< HEAD
-
+* Moved `PartitionedDataSet` and `IncrementalDataSet` from the core Kedro repo to `kedro-datasets` and renamed to `PartitionedDataset` and `IncrementalDataset`.
 * Added xarray.GeoTiffDataset to handle GeoTIFF files.
-=======
-* Moved `PartitionedDataSet` and `IncrementalDataSet` from the core Kedro repo to `kedro-datasets` and renamed to `PartitionedDataset` and `IncrementalDataset`.
->>>>>>> cc75b401
 
 ## Bug fixes and other changes
 * Updated `PickleDataset` to explicitly mention `cloudpickle` support.
