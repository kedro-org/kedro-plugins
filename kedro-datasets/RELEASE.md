# Upcoming Release

## Major features and improvements

- Group datasets documentation according to the dependencies to clean up the nav bar.
- Added the following new **experimental** datasets:

<<<<<<< HEAD
| Type                                | Description                                              | Location                                |
| ----------------------------------- | -------------------------------------------------------- | --------------------------------------- |
| `langchain.LangChainPromptDataset`  | Kedro dataset for loading LangChain prompts              | `kedro_datasets_experimental.langchain` |
| `langfuse.LangfusePromptDataset`    | Kedro dataset for managing Langfuse prompts              | `kedro_datasets_experimental.langfuse`  |
| `langfuse.LangfuseTraceDataset` | Kedro dataset to provide Langfuse tracing clients and callbacks | `kedro_datasets_experimental.langfuse` |
=======
| Type                           | Description                                                 | Location                             |
|--------------------------------|-------------------------------------------------------------|--------------------------------------|
| `langfuse.LangfuseTraceDataset` | A dataset to provide Langfuse tracing clients and callbacks | `kedro_datasets_experimental.langfuse` |
| `langchain.LangChainPromptDataset`  | Kedro dataset for loading LangChain prompts              | `kedro_datasets_experimental.langchain` |
| `pypdf.PDFDataset`             | A dataset to read PDF files and extract text using pypdf      | `kedro_datasets_experimental.pypdf`  |
>>>>>>> 37e81b02

## Bug fixes and other changes
- Add HTMLPreview type.
- Fixed `StudyDataset` to properly propagate a RDB password through the dataset's `credentials`.

## Community contributions

Many thanks to the following Kedroids for contributing PRs to this release:
- [Guillaume Tauzin](https://github.com/gtauzin)

# Release 8.1.0
## Major features and improvements

- Added the following new experimental datasets:

| Type                           | Description                                                   | Location                             |
| ------------------------------ | ------------------------------------------------------------- | ------------------------------------ |
| `polars.PolarsDatabaseDataset` | A dataset to load and save data to a SQL backend using Polars | `kedro_datasets_experimental.polars` |

- Added `mode` save argument to `ibis.TableDataset`, supporting "append", "overwrite", "error"/"errorifexists", and "ignore" save modes. The deprecated `overwrite` save argument is mapped to `mode` for backward compatibility and will be removed in a future release. Specifying both `mode` and `overwrite` results in an error.

## Bug fixes and other changes

- Added primary key constraint to BaseTable.
- Added save/load with `use_pyarrow=True` save_args for LazyPolarsDataset partitioned parquet files.
- Updated the json schema for Kedro 1.0.0.

## Community contributions

- [Minura Punchihewa](https://github.com/MinuraPunchihewa)
- [gitgud5000](https://github.com/gitgud5000)

# Release 8.0.0

## Major features and improvements

- Migrated docs to mkdocs
- Make `kedro-datasets` compatible with Kedro 1.0.0.
- Added the following new datasets:

| Type                  | Description                                                                       | Location                 |
| --------------------- | --------------------------------------------------------------------------------- | ------------------------ |
| `openxml.DocxDataset` | A dataset for loading and saving .docx files (Microsoft Word) using `python-docx` | `kedro_datasets.openxml` |

## Bug fixes and other changes

- Fixed `PartitionedDataset` to reliably load newly created partitions, particularly with `ParallelRunner`, by ensuring `load()` always re-scans the filesystem .
- Add a parameter `encoding` inside the dataset `SQLQueryDataset` to choose the encoding format of the query.
- Corrected the `APIDataset` docstring to clarify that request parameters should be passed via `load_args`, not as top-level arguments.

## Breaking changes

- `kedro-datasets` now requires Kedro 1.0.0 or higher.

## Community contributions

Many thanks to the following Kedroids for contributing PRs to this release:

- [Paul Lemonnier](https://github.com/PaulLemonnier)
- [Seohyun Park](https://github.com/soyamimi)
- [Daniel Russell-Brain](https://github.com/killerfridge)


# Release 7.0.0

## Major features and improvements

- Added a parameter to enable/disable lazy saving for `PartitionedDataset`.
- Added `ibis-athena` and `ibis-databricks` extras for the backends added in Ibis 10.0.
- Renamed `MatplotlibWriter` to `MatplotlibDataset` for consistency with other dataset naming conventions. `MatplotlibWriter` is deprecated and will be removed in a future release.
- Added the following new **experimental** datasets:

| Type                           | Description                                                               | Location                             |
| ------------------------------ | ------------------------------------------------------------------------- | ------------------------------------ |
| `optuna.StudyDataset`          | A dataset for saving and loading Optuna studies.                          | `kedro_datasets_experimental.optuna` |
| `darts.DartsTorchModelDataset` | A dataset for securely saving and loading Darts Torch Forecasting Models. | `kedro_datasets_experimental.darts`  |

## Bug fixes and other changes

- Fixed `polars.CSVDataset` `save` method on Windows using `utf-8` as default encoding.
- Made `table_name` a keyword argument in the `ibis.FileDataset` implementation to be compatible with Ibis 10.0.
- Fixed how sessions are handled in the `snowflake.SnowflakeTableDataset` implementation.
- Fixed credentials handling in `pandas.GBQQueryDataset` and `pandas.GBQTableDataset`.

## Breaking changes

- Removed `tracking.MetricsDataset` and `tracking.JSONDataset`.

## Community contributions

Many thanks to the following Kedroids for contributing PRs to this release:

- [Szymon Cogiel](https://github.com/SzymonCogiel)
- [Abhishek Bhatia](https://github.com/abhi8893)
- [Guillaume Tauzin](https://github.com/gtauzin)


# Release 6.0.0

## Major features and improvements

- Supported passing `database` to `ibis.TableDataset` for load and save operations.
- Added functionality to save pandas DataFrames directly to Snowflake, facilitating seamless `.csv` ingestion.
- Added Python 3.9, 3.10 and 3.11 support for `snowflake.SnowflakeTableDataset`.
- Enabled connection sharing between `ibis.FileDataset` and `ibis.TableDataset` instances, thereby allowing nodes to save data loaded by one to the other (as long as they share the same connection configuration).
- Added the following new **experimental** datasets:

| Type                              | Description                                                                | Location                                  |
| --------------------------------- | -------------------------------------------------------------------------- | ----------------------------------------- |
| `databricks.ExternalTableDataset` | A dataset for accessing external tables in Databricks.                     | `kedro_datasets_experimental.databricks`  |
| `safetensors.SafetensorsDataset`  | A dataset for securely saving and loading files in the SafeTensors format. | `kedro_datasets_experimental.safetensors` |

## Bug fixes and other changes

- Delayed backend connection for `pandas.GBQTableDataset`. In practice, this means that a dataset's connection details aren't used (or validated) until the dataset is accessed. On the plus side, the cost of connection isn't incurred regardless of when or whether the dataset is used. Furthermore, this makes the dataset object serializable (e.g. for use with `ParallelRunner`), because the unserializable client isn't part of it.
- Removed the unused BigQuery client created in `pandas.GBQQueryDataset`. This makes the dataset object serializable (e.g. for use with `ParallelRunner`) by removing the unserializable object.
- Implemented Snowflake's [local testing framework](https://docs.snowflake.com/en/developer-guide/snowpark/python/testing-locally) for testing purposes.
- Improved the dependency management for Spark-based datasets by refactoring the Spark and Databricks utility functions used across the datasets.
- Added deprecation warning for `tracking.MetricsDataset` and `tracking.JSONDataset`.
- Moved `kedro-catalog` JSON schemas from Kedro core to `kedro-datasets`.

## Breaking changes

- Demoted `video.VideoDataset` from core to experimental dataset.
- Removed file handling capabilities from `ibis.TableDataset`. Use `ibis.FileDataset` to load and save files with an Ibis backend instead.

## Community contributions

Many thanks to the following Kedroids for contributing PRs to this release:

- [Thomas d'Hooghe](https://github.com/tdhooghe)
- [Minura Punchihewa](https://github.com/MinuraPunchihewa)
- [Mark Druffel](https://github.com/mark-druffel)
- [Chris Schopp](https://github.com/chrisschopp)

# Release 5.1.0

## Major features and improvements

- Added the following new core datasets:

| Type               | Description                                                   | Location              |
| ------------------ | ------------------------------------------------------------- | --------------------- |
| `ibis.FileDataset` | A dataset for loading and saving files using Ibis's backends. | `kedro_datasets.ibis` |

## Bug fixes and other changes

- Changed Ibis datasets to connect to an in-memory DuckDB database if connection configuration is not provided.

# Release 5.0.0

## Major features and improvements

- Removed support for Python 3.9.
- Added the following new **experimental** datasets:

| Type                          | Description                                                     | Location                              |
| ----------------------------- | --------------------------------------------------------------- | ------------------------------------- |
| `pytorch.PyTorchDataset`      | A dataset for securely saving and loading PyTorch models.       | `kedro_datasets_experimental.pytorch` |
| `prophet.ProphetModelDataset` | A dataset for Meta's Prophet model for time series forecasting. | `kedro_datasets_experimental.prophet` |

- Added the following new core datasets:

| Type                 | Description                                     | Location                |
| -------------------- | ----------------------------------------------- | ----------------------- |
| `plotly.HTMLDataset` | A dataset for saving a `plotly` figure as HTML. | `kedro_datasets.plotly` |

## Bug fixes and other changes

- Refactored all datasets to set `fs_args` defaults in the same way as `load_args` and `save_args` and not have hardcoded values in the save methods.
- Fixed bug related to loading/saving models from/to remote storage using `TensorFlowModelDataset`.
- Fixed deprecated load and save approaches of `GBQTableDataset` and `GBQQueryDataset` by invoking save and load directly over `pandas-gbq` lib.
- Fixed incorrect `pandas` optional dependency.

## Breaking changes

- Exposed `load` and `save` publicly for each dataset. This requires Kedro version 0.19.7 or higher.
- Replaced the `geopandas.GeoJSONDataset` with `geopandas.GenericDataset` to support parquet and feather file formats.

## Community contributions

Many thanks to the following Kedroids for contributing PRs to this release:

- [Brandon Meek](https://github.com/bpmeek)
- [yury-fedotov](https://github.com/yury-fedotov)
- [gitgud5000](https://github.com/gitgud5000)
- [janickspirig](https://github.com/janickspirig)
- [Galen Seilis](https://github.com/galenseilis)
- [Mariusz Wojakowski](https://github.com/mariusz89016)
- [harm-matthias-harms](https://github.com/harm-matthias-harms)
- [Felix Scherz](https://github.com/felixscherz)

# Release 4.1.0

## Major features and improvements

- Improved `partitions.PartitionedDataset` representation when printing.

## Bug fixes and other changes

- Updated `ibis.TableDataset` to make sure credentials are not printed in interactive environment.

## Breaking changes

## Community contributions

# Release 4.0.0

## Major features and improvements

- Added the following new **experimental** datasets:

| Type                                | Description                                               | Location                                |
| ----------------------------------- | --------------------------------------------------------- | --------------------------------------- |
| `langchain.ChatAnthropicDataset`    | A dataset for loading a ChatAnthropic langchain model.    | `kedro_datasets_experimental.langchain` |
| `langchain.ChatCohereDataset`       | A dataset for loading a ChatCohere langchain model.       | `kedro_datasets_experimental.langchain` |
| `langchain.OpenAIEmbeddingsDataset` | A dataset for loading a OpenAIEmbeddings langchain model. | `kedro_datasets_experimental.langchain` |
| `langchain.ChatOpenAIDataset`       | A dataset for loading a ChatOpenAI langchain model.       | `kedro_datasets_experimental.langchain` |
| `rioxarray.GeoTIFFDataset`          | A dataset for loading and saving geotiff raster data      | `kedro_datasets_experimental.rioxarray` |
| `netcdf.NetCDFDataset`              | A dataset for loading and saving "\*.nc" files.           | `kedro_datasets_experimental.netcdf`    |

- Added the following new core datasets:

| Type              | Description                                    | Location              |
| ----------------- | ---------------------------------------------- | --------------------- |
| `dask.CSVDataset` | A dataset for loading a CSV files using `dask` | `kedro_datasets.dask` |

- Extended preview feature to `yaml.YAMLDataset`.

## Bug fixes and other changes

- Added `metadata` parameter for a few datasets

## Breaking changes

- `netcdf.NetCDFDataset` moved from `kedro_datasets` to `kedro_datasets_experimental`.

## Community contributions

Many thanks to the following Kedroids for contributing PRs to this release:

- [Ian Whalen](https://github.com/ianwhale)
- [Charles Guan](https://github.com/charlesbmi)
- [Thomas Gölles](https://github.com/tgoelles)
- [Lukas Innig](https://github.com/derluke)
- [Michael Sexton](https://github.com/michaelsexton)
- [michal-mmm](https://github.com/michal-mmm)

# Release 3.0.1

## Bug fixes and other changes

- Removed arbitrary upper bound for `s3fs`.
- Added support for NetCDF4 via `engine="netcdf4"` and `engine="h5netcdf"` to `netcdf.NetCDFDataset`.

## Community contributions

Many thanks to the following Kedroids for contributing PRs to this release:

- [Charles Guan](https://github.com/charlesbmi)

# Release 3.0.0

## Major features and improvements

- Added the following new datasets:

| Type                   | Description                                             | Location                |
| ---------------------- | ------------------------------------------------------- | ----------------------- |
| `netcdf.NetCDFDataset` | A dataset for loading and saving `*.nc` files.          | `kedro_datasets.netcdf` |
| `ibis.TableDataset`    | A dataset for loading and saving using Ibis's backends. | `kedro_datasets.ibis`   |

- Added support for Python 3.12.
- Normalised optional dependencies names for datasets to follow [PEP 685](https://peps.python.org/pep-0685/). The `.` characters have been replaced with `-` in the optional dependencies names. Note that this might be breaking for some users. For example, users should now install optional dependencies for `pandas.ParquetDataset` from `kedro-datasets` like this:

```bash
pip install kedro-datasets[pandas-parquetdataset]
```

- Removed `setup.py` and move to `pyproject.toml` completely for `kedro-datasets`.

## Bug fixes and other changes

- If using MSSQL, `load_args:params` will be typecasted as tuple.
- Fixed bug with loading datasets from Hugging Face. Now allows passing parameters to the load_dataset function.
- Made `connection_args` argument optional when calling `create_connection()` in `sql_dataset.py`.

## Community contributions

Many thanks to the following Kedroids for contributing PRs to this release:

- [Riley Brady](https://github.com/riley-brady)
- [Andrew Cao](https://github.com/andrewcao1)
- [Eduardo Romero Lopez](https://github.com/eromerobilbomatica)
- [Jerome Asselin](https://github.com/jerome-asselin-buspatrol)

# Release 2.1.0

## Major features and improvements

- Added the following new datasets:

| Type                   | Description                                                 | Location                |
| ---------------------- | ----------------------------------------------------------- | ----------------------- |
| `matlab.MatlabDataset` | A dataset which uses `scipy` to save and load `.mat` files. | `kedro_datasets.matlab` |

- Extended preview feature for matplotlib, plotly and tracking datasets.
- Allowed additional parameters for sqlalchemy engine when using sql datasets.

## Bug fixes and other changes

- Removed Windows specific conditions in `pandas.HDFDataset` extra dependencies

## Community contributions

Many thanks to the following Kedroids for contributing PRs to this release:

- [Samuel Lee SJ](https://github.com/samuel-lee-sj)
- [Felipe Monroy](https://github.com/felipemonroy)
- [Manuel Spierenburg](https://github.com/mjspier)

# Release 2.0.0

## Major features and improvements

- Added the following new datasets:

| Type                                       | Description                                                                                                                     | Location                     |
| ------------------------------------------ | ------------------------------------------------------------------------------------------------------------------------------- | ---------------------------- |
| `huggingface.HFDataset`                    | A dataset to load Hugging Face datasets using the [datasets](https://pypi.org/project/datasets) library.                        | `kedro_datasets.huggingface` |
| `huggingface.HFTransformerPipelineDataset` | A dataset to load pretrained Hugging Face transformers using the [transformers](https://pypi.org/project/transformers) library. | `kedro_datasets.huggingface` |

- Removed Dataset classes ending with "DataSet", use the "Dataset" spelling instead.
- Removed support for Python 3.7 and 3.8.
- Added [databricks-connect>=13.0](https://docs.databricks.com/en/dev-tools/databricks-connect-ref.html) support for Spark- and Databricks-based datasets.
- Bumped `s3fs` to latest calendar-versioned release.
- `PartitionedDataset` and `IncrementalDataset` now both support versioning of the underlying dataset.

## Bug fixes and other changes

- Fixed bug with loading models saved with `TensorFlowModelDataset`.
- Made dataset parameters keyword-only.
- Corrected pandas-gbq as py311 dependency.

## Community contributions

Many thanks to the following Kedroids for contributing PRs to this release:

- [Edouard59](https://github.com/Edouard59)
- [Miguel Rodriguez Gutierrez](https://github.com/MigQ2)
- [felixscherz](https://github.com/felixscherz)
- [Onur Kuru](https://github.com/kuruonur1)

# Release 1.8.0

## Major features and improvements

- Added the following new datasets:

| Type                       | Description                                                            | Location                |
| -------------------------- | ---------------------------------------------------------------------- | ----------------------- |
| `polars.LazyPolarsDataset` | A `LazyPolarsDataset` using [polars](https://www.pola.rs/)'s Lazy API. | `kedro_datasets.polars` |

- Moved `PartitionedDataSet` and `IncrementalDataSet` from the core Kedro repo to `kedro-datasets` and renamed to `PartitionedDataset` and `IncrementalDataset`.
- Renamed `polars.GenericDataSet` to `polars.EagerPolarsDataset` to better reflect the difference between the two dataset classes.
- Added a deprecation warning when using `polars.GenericDataSet` or `polars.GenericDataset` that these have been renamed to `polars.EagerPolarsDataset`
- Delayed backend connection for `pandas.SQLTableDataset`, `pandas.SQLQueryDataset`, and `snowflake.SnowparkTableDataset`. In practice, this means that a dataset's connection details aren't used (or validated) until the dataset is accessed. On the plus side, the cost of connection isn't incurred regardless of when or whether the dataset is used.

## Bug fixes and other changes

- Fixed erroneous warning when using an cloud protocol file path with SparkDataSet on Databricks.
- Updated `PickleDataset` to explicitly mention `cloudpickle` support.

## Community contributions

Many thanks to the following Kedroids for contributing PRs to this release:

- [PtrBld](https://github.com/PtrBld)
- [Alistair McKelvie](https://github.com/alamastor)
- [Felix Wittmann](https://github.com/hfwittmann)
- [Matthias Roels](https://github.com/MatthiasRoels)

# Release 1.7.1

## Bug fixes and other changes

- Pinned `tables` version on `kedro-datasets` for Python < 3.8.

## Upcoming deprecations for Kedro-Datasets 2.0.0

- Renamed dataset and error classes, in accordance with the [Kedro lexicon](https://github.com/kedro-org/kedro/wiki/Kedro-documentation-style-guide#kedro-lexicon). Dataset classes ending with "DataSet" are deprecated and will be removed in 2.0.0.

# Release 1.7.0:

## Major features and improvements

- Added the following new datasets:

| Type                    | Description                                                                                                                | Location                |
| ----------------------- | -------------------------------------------------------------------------------------------------------------------------- | ----------------------- |
| `polars.GenericDataSet` | A `GenericDataSet` backed by [polars](https://www.pola.rs/), a lightning fast dataframe package built entirely using Rust. | `kedro_datasets.polars` |

## Bug fixes and other changes

- Fixed broken links in docstrings.
- Reverted PySpark pin to <4.0.

## Community contributions

Many thanks to the following Kedroids for contributing PRs to this release:

- [Walber Moreira](https://github.com/wmoreiraa)

# Release 1.6.0:

## Major features and improvements

- Added support for Python 3.11.

# Release 1.5.3:

## Bug fixes and other changes

- Made `databricks.ManagedTableDataSet` read-only by default.
  - The user needs to specify `write_mode` to allow `save` on the data set.
- Fixed an issue on `api.APIDataSet` where the sent data was doubly converted to json
  string (once by us and once by the `requests` library).
- Fixed problematic `kedro-datasets` optional dependencies, revert to `setup.py`

## Community contributions

# Release 1.5.2:

## Bug fixes and other changes

- Fixed problematic `kedro-datasets` optional dependencies.

# Release 1.5.1:

## Bug fixes and other changes

- Fixed problematic docstrings in `pandas.DeltaTableDataSet` causing Read the Docs builds on Kedro to fail.

# Release 1.5.0

## Major features and improvements

- Added the following new datasets:

| Type                       | Description                          | Location                |
| -------------------------- | ------------------------------------ | ----------------------- |
| `pandas.DeltaTableDataSet` | A dataset to work with delta tables. | `kedro_datasets.pandas` |

- Implemented lazy loading of dataset subpackages and classes.
  - Suppose that SQLAlchemy, a Python SQL toolkit, is installed in your Python environment. With this change, the SQLAlchemy library will not be loaded (for `pandas.SQLQueryDataSet` or `pandas.SQLTableDataSet`) if you load a different pandas dataset (e.g. `pandas.CSVDataSet`).
- Added automatic inference of file format for `pillow.ImageDataSet` to be passed to `save()`.

## Bug fixes and other changes

- Improved error messages for missing dataset dependencies.
  - Suppose that SQLAlchemy, a Python SQL toolkit, is not installed in your Python environment. Previously, `from kedro_datasets.pandas import SQLQueryDataSet` or `from kedro_datasets.pandas import SQLTableDataSet` would result in `ImportError: cannot import name 'SQLTableDataSet' from 'kedro_datasets.pandas'`. Now, the same imports raise the more helpful and intuitive `ModuleNotFoundError: No module named 'sqlalchemy'`.

## Community contributions

Many thanks to the following Kedroids for contributing PRs to this release:

- [Daniel-Falk](https://github.com/daniel-falk)
- [afaqueahmad7117](https://github.com/afaqueahmad7117)
- [everdark](https://github.com/everdark)

# Release 1.4.2

## Bug fixes and other changes

- Fixed documentations of `GeoJSONDataSet` and `SparkStreamingDataSet`.
- Fixed problematic docstrings causing Read the Docs builds on Kedro to fail.

# Release 1.4.1:

## Bug fixes and other changes

- Fixed missing `pickle.PickleDataSet` extras in `setup.py`.

# Release 1.4.0:

## Major features and improvements

- Added the following new datasets:

| Type                          | Description                                         | Location               |
| ----------------------------- | --------------------------------------------------- | ---------------------- |
| `spark.SparkStreamingDataSet` | A dataset to work with PySpark Streaming DataFrame. | `kedro_datasets.spark` |

## Bug fixes and other changes

- Fixed problematic docstrings of `APIDataSet`.

# Release 1.3.0:

## Major features and improvements

- Added the following new datasets:

| Type                             | Description                                             | Location                    |
| -------------------------------- | ------------------------------------------------------- | --------------------------- |
| `databricks.ManagedTableDataSet` | A dataset to access managed delta tables in Databricks. | `kedro_datasets.databricks` |

- Added pandas 2.0 support.
- Added SQLAlchemy 2.0 support (and dropped support for versions below 1.4).
- Added a save method to `APIDataSet`.
- Reduced constructor arguments for `APIDataSet` by replacing most arguments with a single constructor argument `load_args`. This makes it more consistent with other Kedro DataSets and the underlying `requests` API, and automatically enables the full configuration domain: stream, certificates, proxies, and more.
- Relaxed Kedro version pin to `>=0.16`.
- Added `metadata` attribute to all existing datasets. This is ignored by Kedro, but may be consumed by users or external plugins.

## Bug fixes and other changes

- Relaxed `delta-spark` upper bound to allow compatibility with Spark 3.1.x and 3.2.x.
- Upgraded required `polars` version to 0.17.
- Renamed `TensorFlowModelDataset` to `TensorFlowModelDataSet` to be consistent with all other plugins in Kedro-Datasets.

## Community contributions

Many thanks to the following Kedroids for contributing PRs to this release:

- [BrianCechmanek](https://github.com/BrianCechmanek)
- [McDonnellJoseph](https://github.com/McDonnellJoseph)
- [Danny Farah](https://github.com/dannyrfar)

# Release 1.2.0:

## Major features and improvements

- Added `fsspec` resolution in `SparkDataSet` to support more filesystems.
- Added the `_preview` method to the Pandas `ExcelDataSet` and `CSVDataSet` classes.

## Bug fixes and other changes

- Fixed a docstring in the Pandas `SQLQueryDataSet` as part of the Sphinx revamp on Kedro.

# Release 1.1.1:

## Bug fixes and other changes

- Fixed problematic docstrings causing Read the Docs builds on Kedro to fail.

# Release 1.1.0:

## Major features and improvements

- Added the following new datasets:

| Type                             | Description                                                                                                           | Location                   |
| -------------------------------- | --------------------------------------------------------------------------------------------------------------------- | -------------------------- |
| `polars.CSVDataSet`              | A `CSVDataSet` backed by [polars](https://www.pola.rs/), a lighting fast dataframe package built entirely using Rust. | `kedro_datasets.polars`    |
| `snowflake.SnowparkTableDataSet` | Work with [Snowpark](https://www.snowflake.com/en/data-cloud/snowpark/) DataFrames from tables in Snowflake.          | `kedro_datasets.snowflake` |

## Bug fixes and other changes

- Add `mssql` backend to the `SQLQueryDataSet` DataSet using `pyodbc` library.
- Added a warning when the user tries to use `SparkDataSet` on Databricks without specifying a file path with the `/dbfs/` prefix.

# Release 1.0.2:

## Bug fixes and other changes

- Change reference to `kedro.pipeline.Pipeline` object throughout test suite with `kedro.modular_pipeline.pipeline` factory.
- Relaxed PyArrow range in line with pandas.
- Fixed outdated links to the dill package documentation.

# Release 1.0.1:

## Bug fixes and other changes

- Fixed docstring formatting in `VideoDataSet` that was causing the documentation builds to fail.

# Release 1.0.0:

First official release of Kedro-Datasets.

Datasets are Kedro’s way of dealing with input and output in a data and machine-learning pipeline. [Kedro supports numerous datasets](https://kedro.readthedocs.io/en/stable/kedro.extras.datasets.html) out of the box to allow you to process different data formats including Pandas, Plotly, Spark and more.

The datasets have always been part of the core Kedro Framework project inside `kedro.extras`. In Kedro `0.19.0`, we will remove datasets from Kedro to reduce breaking changes associated with dataset dependencies. Instead, users will need to use the datasets from the `kedro-datasets` repository instead.

## Major features and improvements

- Changed `pandas.ParquetDataSet` to load data using pandas instead of parquet.

# Release 0.1.0:

The initial release of Kedro-Datasets.

## Thanks to our main contributors

We are also grateful to everyone who advised and supported us, filed issues or helped resolve them, asked and answered questions and were part of inspiring discussions.<|MERGE_RESOLUTION|>--- conflicted
+++ resolved
@@ -5,19 +5,12 @@
 - Group datasets documentation according to the dependencies to clean up the nav bar.
 - Added the following new **experimental** datasets:
 
-<<<<<<< HEAD
-| Type                                | Description                                              | Location                                |
-| ----------------------------------- | -------------------------------------------------------- | --------------------------------------- |
+| Type                           | Description                                                 | Location                             |
+|--------------------------------|-------------------------------------------------------------|--------------------------------------|
+| `pypdf.PDFDataset`             | Kedro dataset to read PDF files and extract text using pypdf      | `kedro_datasets_experimental.pypdf`  |
 | `langchain.LangChainPromptDataset`  | Kedro dataset for loading LangChain prompts              | `kedro_datasets_experimental.langchain` |
 | `langfuse.LangfusePromptDataset`    | Kedro dataset for managing Langfuse prompts              | `kedro_datasets_experimental.langfuse`  |
 | `langfuse.LangfuseTraceDataset` | Kedro dataset to provide Langfuse tracing clients and callbacks | `kedro_datasets_experimental.langfuse` |
-=======
-| Type                           | Description                                                 | Location                             |
-|--------------------------------|-------------------------------------------------------------|--------------------------------------|
-| `langfuse.LangfuseTraceDataset` | A dataset to provide Langfuse tracing clients and callbacks | `kedro_datasets_experimental.langfuse` |
-| `langchain.LangChainPromptDataset`  | Kedro dataset for loading LangChain prompts              | `kedro_datasets_experimental.langchain` |
-| `pypdf.PDFDataset`             | A dataset to read PDF files and extract text using pypdf      | `kedro_datasets_experimental.pypdf`  |
->>>>>>> 37e81b02
 
 ## Bug fixes and other changes
 - Add HTMLPreview type.
