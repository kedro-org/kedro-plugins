--- conflicted
+++ resolved
@@ -319,7 +319,6 @@
         mock_ts = mocker.patch(
             "kedro.io.core.generate_timestamp", return_value=save_version
         )
-<<<<<<< HEAD
         PartitionedDataset(filepath_csvs, dataset_config).save(partitioned_data_pandas)
         mock_ts.assert_called_once()
 
@@ -359,10 +358,6 @@
         )
         with pytest.raises(DatasetError, match=pattern):
             pds.load()
-=======
-        with pytest.raises(DatasetError, match=re.escape(pattern)):
-            PartitionedDataset(path=str(Path.cwd()), dataset=dataset_config)
->>>>>>> 0d814cd2
 
     def test_no_partitions(self, tmpdir):
         pds = PartitionedDataset(path=str(tmpdir), dataset="pandas.CSVDataset")
