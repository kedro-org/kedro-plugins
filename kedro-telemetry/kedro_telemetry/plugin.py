--- conflicted
+++ resolved
@@ -173,13 +173,9 @@
                 return
 
             consent = _check_for_telemetry_consent(project_metadata.project_path)
-<<<<<<< HEAD
+            
             if consent is False:
-                logger.debug(
-=======
-            if not consent:
                 logger.info(
->>>>>>> 0ea42184
                     "Kedro-Telemetry is installed, but you have opted out of "
                     "sharing usage analytics so none will be collected.",
                 )
@@ -251,16 +247,13 @@
 
     @hook_impl
     def after_catalog_created(self, catalog):
-<<<<<<< HEAD
         if self.consent is False:
             logger.debug(
                 "Kedro-Telemetry is installed, but you have opted out of "
                 "sharing usage analytics so none will be collected.",
             )
-=======
         # The user notification message is sent only once per command during the before_command_run hook
-        if not self.consent:
->>>>>>> 0ea42184
+
             return
 
         default_pipeline = pipelines.get("__default__")  # __default__
