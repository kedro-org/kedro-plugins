#!/usr/bin/env python3
#
# Kedro documentation build configuration file, created by
# sphinx-quickstart on Mon Dec 18 11:31:24 2017.
#
# This file is execfile()d with the current directory set to its
# containing dir.
#
# Note that not all possible configuration values are present in this
# autogenerated file.
#
# All configuration values have a default; values that are commented out
# serve to show the default.
from __future__ import annotations

import importlib
import re
import sys
from inspect import getmembers, isclass, isfunction
from pathlib import Path

from click import secho, style
from kedro import __version__ as release

# -- Project information -----------------------------------------------------

project = "kedro-datasets"
author = "kedro"

# The short X.Y version.
version = re.match(r"^([0-9]+\.[0-9]+).*", release).group(1)


# -- General configuration ---------------------------------------------------
# If your documentation needs a minimal Sphinx version, state it here.
#
# needs_sphinx = '1.0'

# Add any Sphinx extension module names here, as strings. They can be
# extensions coming with Sphinx (named 'sphinx.ext.*') or your custom
# ones.
extensions = [
    "sphinx.ext.autodoc",
    "sphinx.ext.autosummary",
    "sphinx.ext.intersphinx",
    "sphinx.ext.napoleon",
    "sphinx_autodoc_typehints",
    "sphinx.ext.doctest",
    "sphinx.ext.ifconfig",
    "sphinx.ext.viewcode",
    "sphinxcontrib.jquery",
    "sphinx_copybutton",
    "myst_parser",
    "notfound.extension",
    "sphinxcontrib.jquery",
    'sphinx_favicon',
]

favicons = [
    "https://kedro.org/images/favicon.ico",
]

# enable autosummary plugin  (table of contents for modules/classes/class
# methods)
autosummary_generate = True
autosummary_generate_overwrite = False
napoleon_include_init_with_doc = True

# Add any paths that contain templates here, relative to this directory.
templates_path = ["_templates"]

# The suffix(es) of source filenames.
# You can specify multiple suffix as a list of string:
#
source_suffix = {".rst": "restructuredtext", ".md": "markdown"}

# The master toctree document.
master_doc = "index"

# The language for content autogenerated by Sphinx. Refer to documentation
# for a list of supported languages.
#
# This is also used if you do content translation via gettext catalogs.
# Usually you set "language" from the command line for these cases.
language = "en"

# List of patterns, relative to source directory, that match files and
# directories to ignore when looking for source files.
# This pattern also affects html_static_path and html_extra_path .
exclude_patterns = [
    "**.ipynb_checkpoints",
    "_templates",
    "modules.rst",
    "source",
    "kedro_docs_style_guide.md",
]

intersphinx_mapping = {
    "kedro": ("https://docs.kedro.org/en/stable/", None),
    "python": ("https://docs.python.org/3.9/", None),
}

type_targets = {
    "py:class": (
        "kedro.io.core.AbstractDataset",
        "kedro.io.AbstractDataset",
        "AbstractDataset",
        "kedro.io.core.Version",
        "requests.auth.AuthBase",
        "requests.models.Response",
        "google.oauth2.credentials.Credentials",
        "deltalake.table.Metadata",
        "DataCatalog",
        "ibis.backends.BaseBackend",
        "langchain_openai.chat_models.base.ChatOpenAI",
        "langchain_openai.embeddings.base.OpenAIEmbeddings",
<<<<<<< HEAD
        "requests.models.Response",
        "dask_expr._collection.DataFrame",
=======
        "dask_expr._collection.DataFrame",
        "DataFrame",
        "pd.DataFrame",
        "geopandas.geodataframe.GeoDataFrame",
        "transformers.pipelines.base.Pipeline",
        "ibis.expr.types.relations.Table",
        "numpy.ndarray",
        "matplotlib.figure.Figure",
        "networkx.classes.graph.Graph",
        "pandas.core.frame.DataFrame",
        "PIL.Image.Image",
        "plotly.graph_objs._figure.Figure",
        "plotly.graph_objs._figurewidget.FigureWidget",
        "polars.dataframe.frame.DataFrame",
        "polars.lazyframe.frame.LazyFrame",
        "snowflake.snowpark.dataframe.DataFrame",
        "delta.tables.DeltaTable",
        "pyspark.sql.dataframe.DataFrame",
        "scipy.sparse._csr.csr_matrix",
        "keras.src.models.model.Model",
        "kedro_datasets.video.video_dataset.AbstractVideo",
        "langchain_anthropic.chat_models.ChatAnthropic",
        "langchain_cohere.chat_models.ChatCohere",
        "xarray.core.dataset.Dataset",
        "xarray.core.dataarray.DataArray",
>>>>>>> 95219adc
    ),
    "py:data": (
        "typing.Any",
        "typing.Union",
        "typing.Optional",
        "typing.Tuple",
    ),
    "py:exc": (
        "DatasetError",
        "VersionNotFoundError",
    ),
}
# https://stackoverflow.com/questions/61770698/sphinx-nit-picky-mode-but-only-for-links-i-explicitly-wrote
nitpick_ignore = [(key, value) for key in type_targets for value in type_targets[key]]

# The name of the Pygments (syntax highlighting) style to use.
pygments_style = "sphinx"

# -- Options for HTML output -------------------------------------------------

# The theme to use for HTML and HTML Help pages.  See the documentation for
# a list of builtin themes.
#
html_theme = "kedro-sphinx-theme"
here = Path(__file__).parent.absolute()

# Theme options are theme-specific and customise the look and feel of a theme
# further.  For a list of options available for each theme, see the
# documentation.
#
html_theme_options = {"collapse_navigation": False, "style_external_links": True}

# Removes, from all docs, the copyright footer.
html_show_copyright = False

# retry before render a link broken (fix for "too many requests")
linkcheck_retries = 5
linkcheck_rate_limit_timeout = 2.0

html_context = {
    "display_github": True,
    "github_url": "https://github.com/kedro-org/kedro-plugins/tree/main/kedro-datasets/docs/source",
}

# Add any paths that contain custom static files (such as style sheets) here,
# relative to this directory. They are copied after the builtin static files,
# so a file named "default.css" will overwrite the builtin "default.css".
# html_static_path = ['_static']

# Custom sidebar templates, must be a dictionary that maps document names
# to template names.
#
# The default sidebars (for documents that don't match any pattern) are
# defined by theme itself.  Builtin themes are using these templates by
# default: ``['localtoc.html', 'relations.html', 'sourcelink.html',
# 'searchbox.html']``.
#
# html_sidebars = {}

html_show_sourcelink = False

# -- Options for HTMLHelp output ---------------------------------------------

# Output file base name for HTML help builder.
htmlhelp_basename = "Kedrodoc"

# -- Options for LaTeX output ------------------------------------------------

latex_elements = {
    # The paper size ('letterpaper' or 'a4paper').
    #
    # 'papersize': 'letterpaper',
    # The font size ('10pt', '11pt' or '12pt').
    #
    # 'pointsize': '10pt',
    # Additional stuff for the LaTeX preamble.
    #
    # 'preamble': '',
    # Latex figure (float) alignment
    #
    # 'figure_align': 'htbp',
}

# Grouping the document tree into LaTeX files. List of tuples
# (source start file, target name, title,
#  author, documentclass [howto, manual, or own class]).
latex_documents = [(master_doc, "Kedro.tex", "Kedro Documentation", "Kedro", "manual")]

# -- Options for manual page output ------------------------------------------

# One entry per manual page. List of tuples
# (source start file, name, description, authors, manual section).
man_pages = [(master_doc, "kedro", "Kedro Documentation", [author], 1)]

# -- Options for Texinfo output ----------------------------------------------

# Grouping the document tree into Texinfo files. List of tuples
# (source start file, target name, title, author,
#  dir menu entry, description, category)
texinfo_documents = [
    (
        master_doc,
        "Kedro",
        "Kedro Documentation",
        author,
        "Kedro",
        "Kedro is a Python framework for creating reproducible, maintainable and modular data science code.",
        "Data-Science",
    )
]

# -- Options for todo extension ----------------------------------------------

# If true, `todo` and `todoList` produce output, else they produce nothing.
todo_include_todos = False

# -- Kedro specific configuration -----------------------------------------
KEDRO_MODULES = [
    "kedro_datasets_experimental"
]


def get_classes(module):
    importlib.import_module(module)
    return [obj[0] for obj in getmembers(sys.modules[module], lambda obj: isclass(obj))]


def get_functions(module):
    importlib.import_module(module)
    return [
        obj[0] for obj in getmembers(sys.modules[module], lambda obj: isfunction(obj))
    ]


def remove_arrows_in_examples(lines):
    for i, line in enumerate(lines):
        lines[i] = line.replace(">>>", "")


def autolink_replacements(what: str) -> list[tuple[str, str, str]]:
    """
    Create a list containing replacement tuples of the form:
    (``regex``, ``replacement``, ``obj``) for all classes and methods which are
    imported in ``KEDRO_MODULES`` ``__init__.py`` files. The ``replacement``
    is a reStructuredText link to their documentation.

    For example, if the docstring reads:
        This LambdaDataset loads and saves ...

    Then the word ``LambdaDataset``, will be replaced by
    :class:`~kedro.io.LambdaDataset`

    Works for plural as well, e.g:
        These ``LambdaDataset``s load and save

    Will convert to:
        These :class:`kedro.io.LambdaDataset` load and save

    Args:
        what: The objects to create replacement tuples for. Possible values
            ["class", "func"].

    Returns:
        A list of tuples: (regex, replacement, obj), for all "what" objects
        imported in __init__.py files of ``KEDRO_MODULES``.

    """
    replacements = []
    suggestions = []
    for module in KEDRO_MODULES:
        if what == "class":
            objects = get_classes(module)
        elif what == "func":
            objects = get_functions(module)

        # Look for recognised class names/function names which are
        # surrounded by double back-ticks
        if what == "class":
            # first do plural only for classes
            replacements += [
                (
                    rf"``{obj}``s",
                    f":{what}:`~{module}.{obj}`\\\\s",
                    obj,
                )
                for obj in objects
            ]

        # singular
        replacements += [
            (rf"``{obj}``", f":{what}:`~{module}.{obj}`", obj) for obj in objects
        ]

        # Look for recognised class names/function names which are NOT
        # surrounded by double back-ticks, so that we can log these in the
        # terminal
        if what == "class":
            # first do plural only for classes
            suggestions += [
                (rf"(?<!\w|`){obj}s(?!\w|`{{2}})", f"``{obj}``s", obj)
                for obj in objects
            ]

        # then singular
        suggestions += [
            (rf"(?<!\w|`){obj}(?!\w|`{{2}})", f"``{obj}``", obj) for obj in objects
        ]

    return replacements, suggestions


def log_suggestions(lines: list[str], name: str):
    """Use the ``suggestions`` list to log in the terminal places where the
    developer has forgotten to surround with double back-ticks class
    name/function name references.

    Args:
        lines: The docstring lines.
        name: The name of the object whose docstring is contained in lines.
    """
    title_printed = False

    for i in range(len(lines)):
        if ">>>" in lines[i]:
            continue

        for existing, replacement, obj in suggestions:
            new = re.sub(existing, rf"{replacement}", lines[i])
            if new == lines[i]:
                continue
            if ":rtype:" in lines[i] or ":type " in lines[i]:
                continue

            if not title_printed:
                secho("-" * 50 + "\n" + name + ":\n" + "-" * 50, fg="blue")
                title_printed = True

            print(
                "["
                + str(i)
                + "] "
                + re.sub(existing, r"{}".format(style(obj, fg="magenta")), lines[i])
            )
            print(
                "["
                + str(i)
                + "] "
                + re.sub(existing, r"``{}``".format(style(obj, fg="green")), lines[i])
            )

    if title_printed:
        print("\n")


def autolink_classes_and_methods(lines):
    for i in range(len(lines)):
        if ">>>" in lines[i]:
            continue

        for existing, replacement, obj in replacements:
            lines[i] = re.sub(existing, rf"{replacement}", lines[i])


def autodoc_process_docstring(app, what, name, obj, options, lines):
    try:
        # guarded method to make sure build never fails
        log_suggestions(lines, name)
        autolink_classes_and_methods(lines)
    except Exception as e:
        print(
            style(
                "Failed to check for class name mentions that can be "
                f"converted to reStructuredText links in docstring of {name}. "
                f"Error is: \n{str(e)}",
                fg="red",
            )
        )

    remove_arrows_in_examples(lines)


def setup(app):
    app.connect("autodoc-process-docstring", autodoc_process_docstring)


# (regex, restructuredText link replacement, object) list
replacements = []

# (regex, class/function name surrounded with back-ticks, object) list
suggestions = []

try:
    # guarded code to make sure build never fails
    replacements_f, suggestions_f = autolink_replacements("func")
    replacements_c, suggestions_c = autolink_replacements("class")
    replacements = replacements_f + replacements_c
    suggestions = suggestions_f + suggestions_c
except Exception as e:
    print(
        style(
            "Failed to create list of (regex, reStructuredText link "
            "replacement) for class names and method names in docstrings. "
            f"Error is: \n{str(e)}",
            fg="red",
        )
    )

user_agent = "Mozilla/5.0 (X11; Linux x86_64; rv:99.0) Gecko/20100101 Firefox/99.0"

myst_heading_anchors = 5<|MERGE_RESOLUTION|>--- conflicted
+++ resolved
@@ -114,10 +114,6 @@
         "ibis.backends.BaseBackend",
         "langchain_openai.chat_models.base.ChatOpenAI",
         "langchain_openai.embeddings.base.OpenAIEmbeddings",
-<<<<<<< HEAD
-        "requests.models.Response",
-        "dask_expr._collection.DataFrame",
-=======
         "dask_expr._collection.DataFrame",
         "DataFrame",
         "pd.DataFrame",
@@ -143,7 +139,6 @@
         "langchain_cohere.chat_models.ChatCohere",
         "xarray.core.dataset.Dataset",
         "xarray.core.dataarray.DataArray",
->>>>>>> 95219adc
     ),
     "py:data": (
         "typing.Any",
