--- conflicted
+++ resolved
@@ -603,13 +603,9 @@
             "telemetry_version": TELEMETRY_VERSION,
             "python_version": sys.version,
             "os": sys.platform,
-<<<<<<< HEAD
-            "is_ci_env": True,
-            "tools": "['Linting', 'Testing', 'Custom Logging', 'Documentation', 'Data Structure', 'PySpark']",
-=======
             "tools": "Linting, Testing, Custom Logging, Documentation, Data Structure, PySpark",
             "example_pipeline": "True",
->>>>>>> 3ff6f593
+
         }
         project_statistics = {
             "number_of_datasets": 3,
