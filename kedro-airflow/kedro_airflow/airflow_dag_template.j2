from __future__ import annotations

from datetime import datetime, timedelta
from pathlib import Path

from airflow import DAG
from airflow.models import BaseOperator
from airflow.utils.decorators import apply_defaults

from kedro.framework.session import KedroSession
from kedro.framework.project import configure_project


class KedroOperator(BaseOperator):
    @apply_defaults
    def __init__(
        self,
        package_name: str,
        pipeline_name: str,
        node_name: str | list[str],
        project_path: str | Path,
        env: str,
        conf_source: str,
        *args, **kwargs
    ) -> None:
        super().__init__(*args, **kwargs)
        self.package_name = package_name
        self.pipeline_name = pipeline_name
        self.node_name = node_name
        self.project_path = project_path
        self.env = env
        self.conf_source = conf_source

    def execute(self, context):
        configure_project(self.package_name)
<<<<<<< HEAD
        with KedroSession.create(self.project_path, env=self.env) as session:
=======
        with KedroSession.create(self.project_path, env=self.env, conf_source=self.conf_source) as session:
>>>>>>> ca46a050
            if isinstance(self.node_name, str):
                self.node_name = [self.node_name]
            session.run(self.pipeline_name, node_names=self.node_name)

# Kedro settings required to run your pipeline
env = "{{ env }}"
pipeline_name = "{{ pipeline_name }}"
project_path = Path.cwd()
package_name = "{{ package_name }}"
conf_source = "{{ conf_source }}" or Path.cwd() / "conf"


# Using a DAG context manager, you don't have to specify the dag property of each task
with DAG(
    dag_id="{{ dag_name | safe | slugify }}",
    start_date=datetime({{ start_date | default([2023, 1, 1]) | join(",")}}),
    max_active_runs={{ max_active_runs | default(3) }},
    # https://airflow.apache.org/docs/stable/scheduler.html#dag-runs
    schedule_interval="{{ schedule_interval | default('@once') }}",
    catchup={{ catchup | default(False) }},
    # Default settings applied to all tasks
    default_args=dict(
        owner="{{ owner | default('airflow') }}",
        depends_on_past={{ depends_on_past | default(False) }},
        email_on_failure={{ email_on_failure | default(False) }},
        email_on_retry={{ email_on_retry | default(False) }},
        retries={{ retries | default(1) }},
        retry_delay=timedelta(minutes={{ retry_delay | default(5) }})
    )
) as dag:
    tasks = {
    {% for node_name, node_list in nodes.items() %}        "{{ node_name | safe | slugify }}": KedroOperator(
            task_id="{{ node_name | safe | slugify  }}",
            package_name=package_name,
            pipeline_name=pipeline_name,
            node_name={% if node_list | length > 1 %}[{% endif %}{% for node in node_list %}"{{ node.name | safe }}"{% if not loop.last %}, {% endif %}{% endfor %}{% if node_list | length > 1 %}]{% endif %},
            project_path=project_path,
            env=env,
            conf_source=conf_source,
        ),
{% endfor %}    }

    {% for parent_node, child_nodes in dependencies.items() -%}
    {% for child in child_nodes %}    tasks["{{ parent_node | safe | slugify }}"] >> tasks["{{ child | safe | slugify }}"]
    {% endfor %}
    {%- endfor %}<|MERGE_RESOLUTION|>--- conflicted
+++ resolved
@@ -33,11 +33,7 @@
 
     def execute(self, context):
         configure_project(self.package_name)
-<<<<<<< HEAD
-        with KedroSession.create(self.project_path, env=self.env) as session:
-=======
         with KedroSession.create(self.project_path, env=self.env, conf_source=self.conf_source) as session:
->>>>>>> ca46a050
             if isinstance(self.node_name, str):
                 self.node_name = [self.node_name]
             session.run(self.pipeline_name, node_names=self.node_name)
