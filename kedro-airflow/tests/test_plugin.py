--- conflicted
+++ resolved
@@ -375,10 +375,8 @@
     assert (
         "Error: Invalid value: The `--all` and `--pipeline` option are mutually exclusive."
         in result.stdout
-<<<<<<< HEAD
-    )
-=======
-    )
+    )
+
 
 
 def test_create_airflow_conf_source(cli_runner, metadata):
@@ -394,4 +392,3 @@
         dag_code = [line.strip() for line in f.read().splitlines()]
         assert expected_airflow_dag in dag_code
     dag_file.unlink()
->>>>>>> ca46a050
