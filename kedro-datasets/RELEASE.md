# Upcoming Release 6.0.0

## Major features and improvements
<<<<<<< HEAD
- Added functionality to save Pandas DataFrame directly to Snowflake, facilitating seemless `.csv` ingestion.
- Added Python 3.9, 3.10 and 3.11 support for SnowflakeTableDataset.
- Changed `ibis.TableDataset` to support passing `database` parameter to `create_table`, `create_view`, and `table` which allows users to set catalog/database in a data cataog entry.
=======

- Added functionality to save pandas DataFrames directly to Snowflake, facilitating seamless `.csv` ingestion.
- Added Python 3.9, 3.10 and 3.11 support for `snowflake.SnowflakeTableDataset`.
- Enabled connection sharing between `ibis.FileDataset` and `ibis.TableDataset` instances, thereby allowing nodes to save data loaded by one to the other (as long as they share the same connection configuration).
>>>>>>> 1d768ad9
- Added the following new **experimental** datasets:

| Type                              | Description                                                                | Location                                  |
| --------------------------------- | -------------------------------------------------------------------------- | ----------------------------------------- |
| `databricks.ExternalTableDataset` | A dataset for accessing external tables in Databricks.                     | `kedro_datasets_experimental.databricks`  |
| `safetensors.SafetensorsDataset`  | A dataset for securely saving and loading files in the SafeTensors format. | `kedro_datasets_experimental.safetensors` |

## Bug fixes and other changes

- Implemented Snowflake's [local testing framework](https://docs.snowflake.com/en/developer-guide/snowpark/python/testing-locally) for testing purposes.
- Improved the dependency management for Spark-based datasets by refactoring the Spark and Databricks utility functions used across the datasets.
- Added deprecation warning for `tracking.MetricsDataset` and `tracking.JSONDataset`.

## Breaking Changes

- Demoted `video.VideoDataset` from core to experimental dataset.

## Community contributions

Many thanks to the following Kedroids for contributing PRs to this release:

- [Thomas d'Hooghe](https://github.com/tdhooghe)
- [Minura Punchihewa](https://github.com/MinuraPunchihewa)
- [Mark Druffel](https://github.com/mark-druffel)

# Release 5.1.0

## Major features and improvements

- Added the following new core datasets:

| Type               | Description                                                   | Location              |
| ------------------ | ------------------------------------------------------------- | --------------------- |
| `ibis.FileDataset` | A dataset for loading and saving files using Ibis's backends. | `kedro_datasets.ibis` |

## Bug fixes and other changes

- Changed Ibis datasets to connect to an in-memory DuckDB database if connection configuration is not provided.

# Release 5.0.0

## Major features and improvements

- Removed support for Python 3.9.
- Added the following new **experimental** datasets:

| Type                          | Description                                                     | Location                              |
| ----------------------------- | --------------------------------------------------------------- | ------------------------------------- |
| `pytorch.PyTorchDataset`      | A dataset for securely saving and loading PyTorch models.       | `kedro_datasets_experimental.pytorch` |
| `prophet.ProphetModelDataset` | A dataset for Meta's Prophet model for time series forecasting. | `kedro_datasets_experimental.prophet` |

- Added the following new core datasets:

| Type                 | Description                                     | Location                |
| -------------------- | ----------------------------------------------- | ----------------------- |
| `plotly.HTMLDataset` | A dataset for saving a `plotly` figure as HTML. | `kedro_datasets.plotly` |

## Bug fixes and other changes

- Refactored all datasets to set `fs_args` defaults in the same way as `load_args` and `save_args` and not have hardcoded values in the save methods.
- Fixed bug related to loading/saving models from/to remote storage using `TensorFlowModelDataset`.
- Fixed deprecated load and save approaches of `GBQTableDataset` and `GBQQueryDataset` by invoking save and load directly over `pandas-gbq` lib.
- Fixed incorrect `pandas` optional dependency.

## Breaking Changes

- Exposed `load` and `save` publicly for each dataset. This requires Kedro version 0.19.7 or higher.
- Replaced the `geopandas.GeoJSONDataset` with `geopandas.GenericDataset` to support parquet and feather file formats.

## Community contributions

Many thanks to the following Kedroids for contributing PRs to this release:

- [Brandon Meek](https://github.com/bpmeek)
- [yury-fedotov](https://github.com/yury-fedotov)
- [gitgud5000](https://github.com/gitgud5000)
- [janickspirig](https://github.com/janickspirig)
- [Galen Seilis](https://github.com/galenseilis)
- [Mariusz Wojakowski](https://github.com/mariusz89016)
- [harm-matthias-harms](https://github.com/harm-matthias-harms)
- [Felix Scherz](https://github.com/felixscherz)

# Release 4.1.0

## Major features and improvements

- Improved `partitions.PartitionedDataset` representation when printing.

## Bug fixes and other changes

- Updated `ibis.TableDataset` to make sure credentials are not printed in interactive environment.

## Breaking Changes

## Community contributions

# Release 4.0.0

## Major features and improvements

- Added the following new **experimental** datasets:

| Type                                | Description                                               | Location                                |
| ----------------------------------- | --------------------------------------------------------- | --------------------------------------- |
| `langchain.ChatAnthropicDataset`    | A dataset for loading a ChatAnthropic langchain model.    | `kedro_datasets_experimental.langchain` |
| `langchain.ChatCohereDataset`       | A dataset for loading a ChatCohere langchain model.       | `kedro_datasets_experimental.langchain` |
| `langchain.OpenAIEmbeddingsDataset` | A dataset for loading a OpenAIEmbeddings langchain model. | `kedro_datasets_experimental.langchain` |
| `langchain.ChatOpenAIDataset`       | A dataset for loading a ChatOpenAI langchain model.       | `kedro_datasets_experimental.langchain` |
| `rioxarray.GeoTIFFDataset`          | A dataset for loading and saving geotiff raster data      | `kedro_datasets_experimental.rioxarray` |
| `netcdf.NetCDFDataset`              | A dataset for loading and saving "\*.nc" files.           | `kedro_datasets_experimental.netcdf`    |

- Added the following new core datasets:

| Type              | Description                                    | Location              |
| ----------------- | ---------------------------------------------- | --------------------- |
| `dask.CSVDataset` | A dataset for loading a CSV files using `dask` | `kedro_datasets.dask` |

- Extended preview feature to `yaml.YAMLDataset`.

## Bug fixes and other changes

- Added `metadata` parameter for a few datasets

## Breaking Changes

- `netcdf.NetCDFDataset` moved from `kedro_datasets` to `kedro_datasets_experimental`.

## Community contributions

Many thanks to the following Kedroids for contributing PRs to this release:

- [Ian Whalen](https://github.com/ianwhale)
- [Charles Guan](https://github.com/charlesbmi)
- [Thomas Gölles](https://github.com/tgoelles)
- [Lukas Innig](https://github.com/derluke)
- [Michael Sexton](https://github.com/michaelsexton)
- [michal-mmm](https://github.com/michal-mmm)

# Release 3.0.1

## Bug fixes and other changes

- Removed arbitrary upper bound for `s3fs`.
- Added support for NetCDF4 via `engine="netcdf4"` and `engine="h5netcdf"` to `netcdf.NetCDFDataset`.

## Community contributions

Many thanks to the following Kedroids for contributing PRs to this release:

- [Charles Guan](https://github.com/charlesbmi)

# Release 3.0.0

## Major features and improvements

- Added the following new datasets:

| Type                   | Description                                             | Location                |
| ---------------------- | ------------------------------------------------------- | ----------------------- |
| `netcdf.NetCDFDataset` | A dataset for loading and saving `*.nc` files.          | `kedro_datasets.netcdf` |
| `ibis.TableDataset`    | A dataset for loading and saving using Ibis's backends. | `kedro_datasets.ibis`   |

- Added support for Python 3.12.
- Normalised optional dependencies names for datasets to follow [PEP 685](https://peps.python.org/pep-0685/). The `.` characters have been replaced with `-` in the optional dependencies names. Note that this might be breaking for some users. For example, users should now install optional dependencies for `pandas.ParquetDataset` from `kedro-datasets` like this:

```bash
pip install kedro-datasets[pandas-parquetdataset]
```

- Removed `setup.py` and move to `pyproject.toml` completely for `kedro-datasets`.

## Bug fixes and other changes

- If using MSSQL, `load_args:params` will be typecasted as tuple.
- Fixed bug with loading datasets from Hugging Face. Now allows passing parameters to the load_dataset function.
- Made `connection_args` argument optional when calling `create_connection()` in `sql_dataset.py`.

## Community contributions

Many thanks to the following Kedroids for contributing PRs to this release:

- [Riley Brady](https://github.com/riley-brady)
- [Andrew Cao](https://github.com/andrewcao1)
- [Eduardo Romero Lopez](https://github.com/eromerobilbomatica)
- [Jerome Asselin](https://github.com/jerome-asselin-buspatrol)

# Release 2.1.0

## Major features and improvements

- Added the following new datasets:

| Type                   | Description                                                 | Location                |
| ---------------------- | ----------------------------------------------------------- | ----------------------- |
| `matlab.MatlabDataset` | A dataset which uses `scipy` to save and load `.mat` files. | `kedro_datasets.matlab` |

- Extended preview feature for matplotlib, plotly and tracking datasets.
- Allowed additional parameters for sqlalchemy engine when using sql datasets.

## Bug fixes and other changes

- Removed Windows specific conditions in `pandas.HDFDataset` extra dependencies

## Community contributions

Many thanks to the following Kedroids for contributing PRs to this release:

- [Samuel Lee SJ](https://github.com/samuel-lee-sj)
- [Felipe Monroy](https://github.com/felipemonroy)
- [Manuel Spierenburg](https://github.com/mjspier)

# Release 2.0.0

## Major features and improvements

- Added the following new datasets:

| Type                                       | Description                                                                                                                     | Location                     |
| ------------------------------------------ | ------------------------------------------------------------------------------------------------------------------------------- | ---------------------------- |
| `huggingface.HFDataset`                    | A dataset to load Hugging Face datasets using the [datasets](https://pypi.org/project/datasets) library.                        | `kedro_datasets.huggingface` |
| `huggingface.HFTransformerPipelineDataset` | A dataset to load pretrained Hugging Face transformers using the [transformers](https://pypi.org/project/transformers) library. | `kedro_datasets.huggingface` |

- Removed Dataset classes ending with "DataSet", use the "Dataset" spelling instead.
- Removed support for Python 3.7 and 3.8.
- Added [databricks-connect>=13.0](https://docs.databricks.com/en/dev-tools/databricks-connect-ref.html) support for Spark- and Databricks-based datasets.
- Bumped `s3fs` to latest calendar-versioned release.
- `PartitionedDataset` and `IncrementalDataset` now both support versioning of the underlying dataset.

## Bug fixes and other changes

- Fixed bug with loading models saved with `TensorFlowModelDataset`.
- Made dataset parameters keyword-only.
- Corrected pandas-gbq as py311 dependency.

## Community contributions

Many thanks to the following Kedroids for contributing PRs to this release:

- [Edouard59](https://github.com/Edouard59)
- [Miguel Rodriguez Gutierrez](https://github.com/MigQ2)
- [felixscherz](https://github.com/felixscherz)
- [Onur Kuru](https://github.com/kuruonur1)

# Release 1.8.0

## Major features and improvements

- Added the following new datasets:

| Type                       | Description                                                            | Location                |
| -------------------------- | ---------------------------------------------------------------------- | ----------------------- |
| `polars.LazyPolarsDataset` | A `LazyPolarsDataset` using [polars](https://www.pola.rs/)'s Lazy API. | `kedro_datasets.polars` |

- Moved `PartitionedDataSet` and `IncrementalDataSet` from the core Kedro repo to `kedro-datasets` and renamed to `PartitionedDataset` and `IncrementalDataset`.
- Renamed `polars.GenericDataSet` to `polars.EagerPolarsDataset` to better reflect the difference between the two dataset classes.
- Added a deprecation warning when using `polars.GenericDataSet` or `polars.GenericDataset` that these have been renamed to `polars.EagerPolarsDataset`
- Delayed backend connection for `pandas.SQLTableDataset`, `pandas.SQLQueryDataset`, and `snowflake.SnowparkTableDataset`. In practice, this means that a dataset's connection details aren't used (or validated) until the dataset is accessed. On the plus side, the cost of connection isn't incurred regardless of when or whether the dataset is used.

## Bug fixes and other changes

- Fixed erroneous warning when using an cloud protocol file path with SparkDataSet on Databricks.
- Updated `PickleDataset` to explicitly mention `cloudpickle` support.

## Community contributions

Many thanks to the following Kedroids for contributing PRs to this release:

- [PtrBld](https://github.com/PtrBld)
- [Alistair McKelvie](https://github.com/alamastor)
- [Felix Wittmann](https://github.com/hfwittmann)
- [Matthias Roels](https://github.com/MatthiasRoels)

# Release 1.7.1

## Bug fixes and other changes

- Pinned `tables` version on `kedro-datasets` for Python < 3.8.

## Upcoming deprecations for Kedro-Datasets 2.0.0

- Renamed dataset and error classes, in accordance with the [Kedro lexicon](https://github.com/kedro-org/kedro/wiki/Kedro-documentation-style-guide#kedro-lexicon). Dataset classes ending with "DataSet" are deprecated and will be removed in 2.0.0.

# Release 1.7.0:

## Major features and improvements

- Added the following new datasets:

| Type                    | Description                                                                                                                | Location                |
| ----------------------- | -------------------------------------------------------------------------------------------------------------------------- | ----------------------- |
| `polars.GenericDataSet` | A `GenericDataSet` backed by [polars](https://www.pola.rs/), a lightning fast dataframe package built entirely using Rust. | `kedro_datasets.polars` |

## Bug fixes and other changes

- Fixed broken links in docstrings.
- Reverted PySpark pin to <4.0.

## Community contributions

Many thanks to the following Kedroids for contributing PRs to this release:

- [Walber Moreira](https://github.com/wmoreiraa)

# Release 1.6.0:

## Major features and improvements

- Added support for Python 3.11.

# Release 1.5.3:

## Bug fixes and other changes

- Made `databricks.ManagedTableDataSet` read-only by default.
  - The user needs to specify `write_mode` to allow `save` on the data set.
- Fixed an issue on `api.APIDataSet` where the sent data was doubly converted to json
  string (once by us and once by the `requests` library).
- Fixed problematic `kedro-datasets` optional dependencies, revert to `setup.py`

## Community contributions

# Release 1.5.2:

## Bug fixes and other changes

- Fixed problematic `kedro-datasets` optional dependencies.

# Release 1.5.1:

## Bug fixes and other changes

- Fixed problematic docstrings in `pandas.DeltaTableDataSet` causing Read the Docs builds on Kedro to fail.

# Release 1.5.0

## Major features and improvements

- Added the following new datasets:

| Type                       | Description                          | Location                |
| -------------------------- | ------------------------------------ | ----------------------- |
| `pandas.DeltaTableDataSet` | A dataset to work with delta tables. | `kedro_datasets.pandas` |

- Implemented lazy loading of dataset subpackages and classes.
  - Suppose that SQLAlchemy, a Python SQL toolkit, is installed in your Python environment. With this change, the SQLAlchemy library will not be loaded (for `pandas.SQLQueryDataSet` or `pandas.SQLTableDataSet`) if you load a different pandas dataset (e.g. `pandas.CSVDataSet`).
- Added automatic inference of file format for `pillow.ImageDataSet` to be passed to `save()`.

## Bug fixes and other changes

- Improved error messages for missing dataset dependencies.
  - Suppose that SQLAlchemy, a Python SQL toolkit, is not installed in your Python environment. Previously, `from kedro_datasets.pandas import SQLQueryDataSet` or `from kedro_datasets.pandas import SQLTableDataSet` would result in `ImportError: cannot import name 'SQLTableDataSet' from 'kedro_datasets.pandas'`. Now, the same imports raise the more helpful and intuitive `ModuleNotFoundError: No module named 'sqlalchemy'`.

## Community contributions

Many thanks to the following Kedroids for contributing PRs to this release:

- [Daniel-Falk](https://github.com/daniel-falk)
- [afaqueahmad7117](https://github.com/afaqueahmad7117)
- [everdark](https://github.com/everdark)

# Release 1.4.2

## Bug fixes and other changes

- Fixed documentations of `GeoJSONDataSet` and `SparkStreamingDataSet`.
- Fixed problematic docstrings causing Read the Docs builds on Kedro to fail.

# Release 1.4.1:

## Bug fixes and other changes

- Fixed missing `pickle.PickleDataSet` extras in `setup.py`.

# Release 1.4.0:

## Major features and improvements

- Added the following new datasets:

| Type                          | Description                                         | Location               |
| ----------------------------- | --------------------------------------------------- | ---------------------- |
| `spark.SparkStreamingDataSet` | A dataset to work with PySpark Streaming DataFrame. | `kedro_datasets.spark` |

## Bug fixes and other changes

- Fixed problematic docstrings of `APIDataSet`.

# Release 1.3.0:

## Major features and improvements

- Added the following new datasets:

| Type                             | Description                                             | Location                    |
| -------------------------------- | ------------------------------------------------------- | --------------------------- |
| `databricks.ManagedTableDataSet` | A dataset to access managed delta tables in Databricks. | `kedro_datasets.databricks` |

- Added pandas 2.0 support.
- Added SQLAlchemy 2.0 support (and dropped support for versions below 1.4).
- Added a save method to `APIDataSet`.
- Reduced constructor arguments for `APIDataSet` by replacing most arguments with a single constructor argument `load_args`. This makes it more consistent with other Kedro DataSets and the underlying `requests` API, and automatically enables the full configuration domain: stream, certificates, proxies, and more.
- Relaxed Kedro version pin to `>=0.16`.
- Added `metadata` attribute to all existing datasets. This is ignored by Kedro, but may be consumed by users or external plugins.

## Bug fixes and other changes

- Relaxed `delta-spark` upper bound to allow compatibility with Spark 3.1.x and 3.2.x.
- Upgraded required `polars` version to 0.17.
- Renamed `TensorFlowModelDataset` to `TensorFlowModelDataSet` to be consistent with all other plugins in Kedro-Datasets.

## Community contributions

Many thanks to the following Kedroids for contributing PRs to this release:

- [BrianCechmanek](https://github.com/BrianCechmanek)
- [McDonnellJoseph](https://github.com/McDonnellJoseph)
- [Danny Farah](https://github.com/dannyrfar)

# Release 1.2.0:

## Major features and improvements

- Added `fsspec` resolution in `SparkDataSet` to support more filesystems.
- Added the `_preview` method to the Pandas `ExcelDataSet` and `CSVDataSet` classes.

## Bug fixes and other changes

- Fixed a docstring in the Pandas `SQLQueryDataSet` as part of the Sphinx revamp on Kedro.

# Release 1.1.1:

## Bug fixes and other changes

- Fixed problematic docstrings causing Read the Docs builds on Kedro to fail.

# Release 1.1.0:

## Major features and improvements

- Added the following new datasets:

| Type                             | Description                                                                                                           | Location                   |
| -------------------------------- | --------------------------------------------------------------------------------------------------------------------- | -------------------------- |
| `polars.CSVDataSet`              | A `CSVDataSet` backed by [polars](https://www.pola.rs/), a lighting fast dataframe package built entirely using Rust. | `kedro_datasets.polars`    |
| `snowflake.SnowparkTableDataSet` | Work with [Snowpark](https://www.snowflake.com/en/data-cloud/snowpark/) DataFrames from tables in Snowflake.          | `kedro_datasets.snowflake` |

## Bug fixes and other changes

- Add `mssql` backend to the `SQLQueryDataSet` DataSet using `pyodbc` library.
- Added a warning when the user tries to use `SparkDataSet` on Databricks without specifying a file path with the `/dbfs/` prefix.

# Release 1.0.2:

## Bug fixes and other changes

- Change reference to `kedro.pipeline.Pipeline` object throughout test suite with `kedro.modular_pipeline.pipeline` factory.
- Relaxed PyArrow range in line with pandas.
- Fixed outdated links to the dill package documentation.

# Release 1.0.1:

## Bug fixes and other changes

- Fixed docstring formatting in `VideoDataSet` that was causing the documentation builds to fail.

# Release 1.0.0:

First official release of Kedro-Datasets.

Datasets are Kedro’s way of dealing with input and output in a data and machine-learning pipeline. [Kedro supports numerous datasets](https://kedro.readthedocs.io/en/stable/kedro.extras.datasets.html) out of the box to allow you to process different data formats including Pandas, Plotly, Spark and more.

The datasets have always been part of the core Kedro Framework project inside `kedro.extras`. In Kedro `0.19.0`, we will remove datasets from Kedro to reduce breaking changes associated with dataset dependencies. Instead, users will need to use the datasets from the `kedro-datasets` repository instead.

## Major features and improvements

- Changed `pandas.ParquetDataSet` to load data using pandas instead of parquet.

# Release 0.1.0:

The initial release of Kedro-Datasets.

## Thanks to our main contributors

We are also grateful to everyone who advised and supported us, filed issues or helped resolve them, asked and answered questions and were part of inspiring discussions.<|MERGE_RESOLUTION|>--- conflicted
+++ resolved
@@ -1,16 +1,11 @@
 # Upcoming Release 6.0.0
 
 ## Major features and improvements
-<<<<<<< HEAD
-- Added functionality to save Pandas DataFrame directly to Snowflake, facilitating seemless `.csv` ingestion.
-- Added Python 3.9, 3.10 and 3.11 support for SnowflakeTableDataset.
-- Changed `ibis.TableDataset` to support passing `database` parameter to `create_table`, `create_view`, and `table` which allows users to set catalog/database in a data cataog entry.
-=======
-
+
+- Supported passing `database` to `ibis.TableDataset` for load and save operations.
 - Added functionality to save pandas DataFrames directly to Snowflake, facilitating seamless `.csv` ingestion.
 - Added Python 3.9, 3.10 and 3.11 support for `snowflake.SnowflakeTableDataset`.
 - Enabled connection sharing between `ibis.FileDataset` and `ibis.TableDataset` instances, thereby allowing nodes to save data loaded by one to the other (as long as they share the same connection configuration).
->>>>>>> 1d768ad9
 - Added the following new **experimental** datasets:
 
 | Type                              | Description                                                                | Location                                  |
