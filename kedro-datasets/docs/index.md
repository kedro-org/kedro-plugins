--- conflicted
+++ resolved
@@ -21,10 +21,6 @@
 [json.JSONDataset](api/kedro_datasets/json.JSONDataset.md) | ``JSONDataset`` loads/saves data from/to a JSON file using an underlying filesystem (e.g.: local, S3, GCS). It uses native json to handle the JSON file.
 [matlab.MatlabDataset](api/kedro_datasets/matlab.MatlabDataset.md) | `MatlabDataSet` loads and saves data from/to a MATLAB file using scipy.io.
 [matplotlib.MatplotlibDataset](api/kedro_datasets/matplotlib.MatplotlibDataset.md) | ``MatplotlibDataset`` saves one or more Matplotlib objects as image files to an underlying filesystem (e.g. local, S3, GCS).
-<<<<<<< HEAD
-[matplotlib.MatplotlibWriter](api/kedro_datasets/matplotlib.MatplotlibWriter.md) | DEPRECATED
-=======
->>>>>>> 620529fd
 [networkx.GMLDataset](api/kedro_datasets/networkx.GMLDataset.md) | ``GMLDataset`` loads and saves graphs to a GML file using an underlying filesystem (e.g.: local, S3, GCS). NetworkX is used to create GML data.
 [networkx.GraphMLDataset](api/kedro_datasets/networkx.GraphMLDataset.md) | ``GraphMLDataset`` loads and saves graphs to a GraphML file using an underlying filesystem (e.g.: local, S3, GCS). NetworkX is used to create GraphML data.
 [networkx.JSONDataset](api/kedro_datasets/networkx.JSONDataset.md) | NetworkX ``JSONDataset`` loads and saves graphs to a JSON file using an underlying filesystem (e.g.: local, S3, GCS). NetworkX is used to create JSON data.
