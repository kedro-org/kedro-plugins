--- conflicted
+++ resolved
@@ -52,6 +52,7 @@
 pandas-base = ["pandas>=1.3, <3.0"]
 pandas-csvdataset = ["kedro-datasets[pandas-base]"]
 pandas-exceldataset = ["kedro-datasets[pandas-base]", "openpyxl>=3.0.6, <4.0"]
+pandas-deltatabledataset= ["kedro-datasets[pandas-base]", "deltalake>=0.10.0"]
 pandas-featherdataset = ["kedro-datasets[pandas-base]"]
 pandas-gbqquerydataset = [
   "kedro-datasets[pandas-base]",
@@ -157,6 +158,7 @@
   "coverage[toml]",
   "dask[complete]",
   "delta-spark~=1.2.1",
+  "deltalake>=0.10.0",
   # 1.2.0 has a bug that breaks some of our tests: https://github.com/delta-io/delta/issues/1070
   "dill~=0.3.1",
   "filelock>=3.4.0, <4.0",
@@ -249,16 +251,11 @@
 max-nested-blocks = 5
 
 [tool.pylint.format]
-<<<<<<< HEAD
 # Regexp for a line that is allowed to be longer than the limit.
 ignore-long-lines='^\s*(# )?<?https?://\S+>?$'
-indent-after-paren=4
-indent-string="    "
-=======
 indent-after-paren = 4
 indent-string = "    "
 
->>>>>>> 73262bc3
 [tool.pylint.miscellaneous]
 notes = [
   "FIXME",
