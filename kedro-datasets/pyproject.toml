--- conflicted
+++ resolved
@@ -241,16 +241,10 @@
 
 [tool.pylint.messages_control]
 disable = [
-<<<<<<< HEAD
-    "ungrouped-imports",
-    "duplicate-code",
-    "too-many-instance-attributes",
-    "too-few-public-methods",  # https://github.com/pylint-dev/pylint/issues/8865
-=======
   "ungrouped-imports",
   "duplicate-code",
-  "too-many-instance-attributes"
->>>>>>> 8fb01ef2
+  "too-many-instance-attributes",
+  "too-few-public-methods",  # https://github.com/pylint-dev/pylint/issues/8865
 ]
 enable = ["useless-suppression"]
 
