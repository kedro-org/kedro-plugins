--- conflicted
+++ resolved
@@ -5,12 +5,8 @@
 
 import operator
 from copy import deepcopy
-<<<<<<< HEAD
 from pathlib import PurePosixPath
 from typing import Any, Callable, Dict
-=======
-from typing import Any, Callable
->>>>>>> 9dedaad3
 from urllib.parse import urlparse
 from warnings import warn
 
@@ -32,7 +28,6 @@
 S3_PROTOCOLS = ("s3", "s3a", "s3n")
 
 
-<<<<<<< HEAD
 def _grandparent(path: str) -> str:
     path_obj = PurePosixPath(path)
     grandparent = path_obj.parents[1]
@@ -45,10 +40,7 @@
     return str(grandparent)
 
 
-class PartitionedDataset(AbstractDataset[Dict[str, Any], Dict[str, Callable[[], Any]]]):
-=======
 class PartitionedDataset(AbstractDataset[dict[str, Any], dict[str, Callable[[], Any]]]):
->>>>>>> 9dedaad3
     """``PartitionedDataset`` loads and saves partitioned file-like data using the
     underlying dataset definition. For filesystem level operations it uses `fsspec`:
     https://github.com/intake/filesystem_spec.
