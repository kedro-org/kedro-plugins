[build-system]
requires = ["setuptools>=61.2"]
build-backend = "setuptools.build_meta"

[project]
name = "kedro-datasets"
authors = [
    {name = "Kedro"}
]
description = "Kedro-Datasets is where you can find all of Kedro's data connectors."
requires-python = ">=3.10"
license = {text = "Apache Software License (Apache 2.0)"}
dependencies = [
<<<<<<< HEAD
    "kedro>=1.0.0rc1",
=======
    "kedro>=1.0.0rc1, <2.0.0",
>>>>>>> f7bfa55d
    "lazy_loader",
]
dynamic = ["readme", "version"]

[project.optional-dependencies]
pandas-base = ["pandas>=1.3, <3.0"]
spark-base = ["pyspark>=2.2, <4.0"]
hdfs-base = ["hdfs>=2.5.8, <3.0"]
s3fs-base = ["s3fs>=2021.4"]
polars-base = ["polars>=0.18.0"]
plotly-base = ["plotly>=4.8.0, <6.0"]
delta-base = ["delta-spark>=1.0, <4.0"]
networkx-base = ["networkx~=3.4"]

# Individual Datasets
api-apidataset = ["requests~=2.20"]
api = ["kedro-datasets[api-apidataset]"]

biosequence-biosequencedataset = ["biopython~=1.73"]
biosequence = ["kedro-datasets[biosequence-biosequencedataset]"]

dask-csvdataset = ["dask[dataframe]>=2021.10"]
dask-parquetdataset = ["dask[complete]>=2021.10", "triad>=0.6.7, <1.0"]
dask = ["kedro-datasets[dask-parquetdataset, dask-csvdataset]"]

databricks-managedtabledataset = ["kedro-datasets[hdfs-base,s3fs-base]"]
databricks = ["kedro-datasets[databricks-managedtabledataset]"]

geopandas-genericdataset = ["geopandas>=0.8.0, <2.0", "fiona>=1.8, <2.0"]
geopandas = ["kedro-datasets[geopandas-genericdataset]"]

holoviews-holoviewswriter = ["holoviews>=1.13.0"]
holoviews = ["kedro-datasets[holoviews-holoviewswriter]"]

huggingface-hfdataset = ["datasets", "huggingface_hub"]
huggingface-hftransformerpipelinedataset = ["transformers"]
huggingface = ["kedro-datasets[huggingface-hfdataset,huggingface-hftransformerpipelinedataset]"]

ibis-athena = ["ibis-framework[athena]"]
ibis-bigquery = ["ibis-framework[bigquery]"]
ibis-clickhouse = ["ibis-framework[clickhouse]"]
ibis-dask = ["ibis-framework[dask]<10.0"]
ibis-databricks = ["ibis-framework[databricks]"]
ibis-datafusion = ["ibis-framework[datafusion]"]
ibis-druid = ["ibis-framework[druid]"]
ibis-duckdb = ["ibis-framework[duckdb]"]
ibis-exasol = ["ibis-framework[exasol]"]
ibis-flink = ["ibis-framework", "apache-flink"]
ibis-impala = ["ibis-framework[impala]"]
ibis-mssql = ["ibis-framework[mssql]"]
ibis-mysql = ["ibis-framework[mysql]"]
ibis-oracle = ["ibis-framework[oracle]"]
ibis-pandas = ["ibis-framework[pandas]<10.0"]
ibis-polars = ["ibis-framework[polars]"]
ibis-postgres = ["ibis-framework[postgres]"]
ibis-pyspark = ["ibis-framework[pyspark]"]
ibis-risingwave = ["ibis-framework[risingwave]"]
ibis-snowflake = ["ibis-framework[snowflake]"]
ibis-sqlite = ["ibis-framework[sqlite]"]
ibis-trino = ["ibis-framework[trino]"]
ibis = ["ibis-framework"]

json-jsondataset = []
json = ["kedro-datasets[json-jsondataset]"]

matlab-matlabdataset = ["scipy"]
matlab = ["kedro-datasets[matlab-matlabdataset]"]

matplotlib-matplotlibwriter = ["matplotlib>=3.0.3, <4.0"]
matplotlib-matplotlibdataset = ["matplotlib>=3.0.3, <4.0"]
matplotlib = ["kedro-datasets[matplotlib-matplotlibwriter,matplotlib-matplotlibdataset]"]

networkx-gmldataset = ["kedro-datasets[networkx-base]"]
networkx-graphmldataset = ["kedro-datasets[networkx-base]"]
networkx-jsondataset = ["kedro-datasets[networkx-base]"]
networkx = ["kedro-datasets[networkx-base]"]

openxml-docxdataset = ["python-docx"]
openxml = ["kedro-datasets[openxml-docxdataset]"]

optuna-studydataset = ["optuna"]
optuna = ["kedro-datasets[optuna-studydataset]"]

pandas-csvdataset = ["kedro-datasets[pandas-base]"]
pandas-deltatabledataset = ["kedro-datasets[pandas-base]", "deltalake>=0.10.0, <1.0.0"]
pandas-exceldataset = ["kedro-datasets[pandas-base]", "openpyxl>=3.0.6, <4.0"]
pandas-featherdataset = ["kedro-datasets[pandas-base]"]
pandas-gbqtabledataset = ["kedro-datasets[pandas-base]", "pandas-gbq>=0.12.0"]
pandas-gbqquerydataset = ["kedro-datasets[pandas-base]", "pandas-gbq>=0.12.0"]
pandas-genericdataset = ["kedro-datasets[pandas-base]"]
pandas-hdfdataset = ["kedro-datasets[pandas-base]", "tables>=3.6"]
pandas-jsondataset = ["kedro-datasets[pandas-base]"]
pandas-parquetdataset = ["kedro-datasets[pandas-base]", "pyarrow>=6.0"]
pandas-sqltabledataset = ["kedro-datasets[pandas-base]", "SQLAlchemy>=1.4, <3.0"]
pandas-sqlquerydataset = ["kedro-datasets[pandas-base]", "SQLAlchemy>=1.4, <3.0", "pyodbc>=4.0"]
pandas-xmldataset = ["kedro-datasets[pandas-base]", "lxml~=4.6"]
pandas = [
    """kedro-datasets[pandas-csvdataset,\
    pandas-deltatabledataset,\
    pandas-exceldataset,\
    pandas-featherdataset,\
    pandas-gbqquerydataset,\
    pandas-gbqtabledataset,\
    pandas-genericdataset,\
    pandas-hdfdataset,\
    pandas-jsondataset,\
    pandas-parquetdataset,\
    pandas-sqltabledataset,\
    pandas-sqlquerydataset,\
    pandas-xmldataset]"""
]

pickle-pickledataset = ["compress-pickle[lz4]~=2.1.0"]
pickle = ["kedro-datasets[pickle-pickledataset]"]

pillow-imagedataset = ["Pillow>=9.0"]
pillow = ["kedro-datasets[pillow-imagedataset]"]

plotly-htmldataset = ["kedro-datasets[plotly-base]"]
plotly-jsondataset = ["kedro-datasets[plotly-base]"]
plotly-plotlydataset = ["kedro-datasets[pandas-base,plotly-base]"]
plotly = ["kedro-datasets[plotly-htmldataset,plotly-jsondataset,plotly-plotlydataset]"]

polars-csvdataset = ["kedro-datasets[polars-base]"]
polars-eagerpolarsdataset = ["kedro-datasets[polars-base]", "pyarrow>=4.0", "xlsx2csv>=0.8.0", "deltalake >= 0.6.2, <1.0.0"]
polars-lazypolarsdataset = ["kedro-datasets[polars-base]", "pyarrow>=4.0", "deltalake >= 0.6.2, <1.0.0"]
polars = [
    """kedro-datasets[polars-csvdataset,\
    polars-eagerpolarsdataset,\
    polars-lazypolarsdataset]"""
]

redis-pickledataset = ["redis~=4.1"]
redis = ["kedro-datasets[redis-pickledataset]"]

snowflake-snowparktabledataset = ["snowflake-snowpark-python>=1.23"]
snowflake = ["kedro-datasets[snowflake-snowparktabledataset]"]

spark-deltatabledataset = ["kedro-datasets[spark-base,hdfs-base,s3fs-base,delta-base]"]
spark-sparkdataset = ["kedro-datasets[spark-base,hdfs-base,s3fs-base]"]
spark-sparkhivedataset = ["kedro-datasets[spark-base,hdfs-base,s3fs-base]"]
spark-sparkjdbcdataset = ["kedro-datasets[spark-base]"]
spark-sparkstreamingdataset = ["kedro-datasets[spark-base,hdfs-base,s3fs-base]"]
spark = [
    """kedro-datasets[spark-deltatabledataset,\
    spark-sparkdataset,\
    spark-sparkhivedataset,\
    spark-sparkjdbcdataset,\
    spark-sparkstreamingdataset]"""
]

svmlight-svmlightdataset = ["scikit-learn>=1.0.2", "scipy>=1.7.3"]
svmlight = ["kedro-datasets[svmlight-svmlightdataset]"]

tensorflow-tensorflowmodeldataset = ["tensorflow~=2.0; platform_system != 'Darwin' or platform_machine != 'arm64'", "tensorflow-macos~=2.0; platform_system == 'Darwin' and platform_machine == 'arm64'"]
tensorflow = ["kedro-datasets[tensorflow-tensorflowmodeldataset]"]

text-textdataset = []
text = ["kedro-datasets[text-textdataset]"]

yaml-yamldataset = ["kedro-datasets[pandas-base]", "PyYAML>=4.2, <7.0"]
yaml = ["kedro-datasets[yaml-yamldataset]"]

# Experimental Datasets
darts-torch-model-dataset = ["u8darts-all"]
darts = ["kedro-datasets[darts-torch-model-dataset]"]
databricks-externaltabledataset = ["kedro-datasets[hdfs-base,s3fs-base]"]
langchain-chatopenaidataset = ["langchain-openai~=0.1.7"]
langchain-openaiembeddingsdataset = ["langchain-openai~=0.1.7"]
langchain-chatanthropicdataset = ["langchain-anthropic~=0.1.13", "langchain-community~=0.2.0"]
langchain-chatcoheredataset = ["langchain-cohere~=0.1.5", "langchain-community~=0.2.0"]
langchain = ["kedro-datasets[langchain-chatopenaidataset,langchain-openaiembeddingsdataset,langchain-chatanthropicdataset,langchain-chatcoheredataset]"]

netcdf-netcdfdataset = ["h5netcdf>=1.2.0","netcdf4>=1.6.4","xarray>=2023.1.0"]
netcdf = ["kedro-datasets[netcdf-netcdfdataset]"]

prophet-dataset = ["prophet>=1.1.5"]
prophet = ["kedro-datasets[prophet]"]
pytorch-dataset = ["torch"]
pytorch = ["kedro-datasets[pytorch-dataset]"]

rioxarray-geotiffdataset = ["rioxarray>=0.15.0"]
rioxarray = ["kedro-datasets[rioxarray-geotiffdataset]"]

safetensors-safetensorsdataset = ["safetensors", "numpy"]
safetensors = ["kedro-datasets[safetensors-safetensorsdataset]"]

video-videodataset = ["opencv-python~=4.5.5.64"]
video = ["kedro-datasets[video-videodataset]"]

# Docs requirements
docs = [
   "mkdocs>=1.6.1",
   "mkdocs-material>=9.6.11",
   "mkdocs-material-extensions>=1.3.1",
   "mkdocs-mermaid2-plugin>=1.2.1",
   "mkdocs-autorefs>=1.4.1",
   "mkdocs-get-deps>=0.2.0",
   "mkdocstrings>=0.29.1",
   "mkdocstrings-python>=0.29.1",
   "linkchecker>=10.2.1",
   "ipykernel>=5.3, <7.0",
   "Jinja2<3.2.0"
]

# Test requirements
test = [
    "accelerate<0.32",  # Temporary pin
    "adlfs~=2023.1",
    "behave==1.2.6",
    "biopython~=1.73",
    "cloudpickle~=2.2.1",
    "compress-pickle[lz4]~=2.1.0",
    "coverage>=7.2.0",
    "dask[complete]>=2021.10",
    "delta-spark>=1.0, <3.0",
    "deltalake>=0.10.0, <1.0.0",
    "dill~=0.3.1",
    "filelock>=3.4.0, <4.0",
    "fiona >=1.8, <2.0",
    "gcsfs>=2023.1, <2023.3",
    "geopandas>=0.8.0, <2.0",
    "hdfs>=2.5.8, <3.0",
    "holoviews>=1.13.0",
    "ibis-framework[duckdb,examples]",
    "ipython>=7.31.1, <8.0",
    "Jinja2<3.2.0",
    "joblib>=0.14",
    "jupyterlab>=3.0",
    "jupyter~=1.0",
    "lxml~=4.6",
    "matplotlib>=3.5, <4.0",
    "memory_profiler>=0.50.0, <1.0",
    "moto==5.0.0",
    "networkx~=3.4",
    "openpyxl>=3.0.3, <4.0",
    "pandas-gbq>=0.12.0",
    "pandas>=2.0",
    "Pillow~=10.0",
    "plotly>=4.8.0, <6.0",
    "polars[deltalake,xlsx2csv]>=1.0",
    "pyarrow>=1.0; python_version < '3.11'",
    "pyarrow>=7.0; python_version >= '3.11'",  # Adding to avoid numpy build errors
    "pyodbc~=5.0",
    "pyspark>=3.0; python_version < '3.11'",
    "pyspark>=3.4; python_version >= '3.11'",
    "pytest-cov~=3.0",
    "pytest-mock>=1.7.1, <2.0",
    "pytest-xdist[psutil]~=2.2.1",
    "pytest~=7.2",
    "python-docx",
    "redis~=4.1",
    "requests-mock~=1.6",
    "requests~=2.20",
    "s3fs>=2021.04",
    "snowflake-snowpark-python>=1.23; python_version < '3.12'",
    "scikit-learn>=1.0.2,<2",
    "scipy>=1.7.3",
    "packaging",
    "pyOpenSSL>=22.1.0",  # Workaround for incorrect pin in the snowflake-connector-python package; see https://github.com/snowflakedb/snowflake-connector-python/issues/2109
    "SQLAlchemy>=1.2",
    "tables>=3.6",
    "tensorflow-macos~=2.0; platform_system == 'Darwin' and platform_machine == 'arm64'",
    "tensorflow~=2.0; platform_system != 'Darwin' or platform_machine != 'arm64'",
    "triad>=0.6.7, <1.0",
    "xarray>=2023.1.0",
    "xlsxwriter~=1.0",
    # huggingface
    "datasets",
    "huggingface_hub",
    "transformers[torch]",
]

# Lint requirements
lint = [
    "bandit>=1.6.2, <2.0",
    "blacken-docs==1.9.2",
    "black~=22.0",
    "detect-secrets~=1.5.0",
    "import-linter[toml]==1.2.6",
    "mypy~=1.0",
    "pre-commit>=2.9.2",
    "ruff~=0.12.1",
    # mypy related dependencies
    "types-cachetools",
    "types-PyYAML",
    "types-redis",
    "types-requests",
    "types-decorator",
    "types-six",
    "types-tabulate",
]

# Experimental dataset requirements
experimental = [
    "langchain-openai",
    "langchain-cohere",
    "langchain-anthropic",
    "langchain-community",
    "h5netcdf>=1.2.0",
    "netcdf4>=1.6.4",
    "xarray>=2023.1.0",
    "rioxarray",
    "torch",
    "opencv-python~=4.5.5.64",
    "prophet>=1.1.5",
    "optuna",
    "u8darts[all]",
]

# All requirements
all = ["kedro-datasets[test,docs,lint]"]

[project.urls]
Source = "https://github.com/kedro-org/kedro-plugins/tree/main/kedro-datasets"
Documentation = "https://docs.kedro.org"
Tracker = "https://github.com/kedro-org/kedro-plugins/issues"

[tool.setuptools.packages.find]
include = ["kedro_datasets*"]

[tool.setuptools.dynamic]
readme = {file = "README.md", content-type = "text/markdown"}
version = {attr = "kedro_datasets.__version__"}

[tool.coverage.report]
fail_under = 100
show_missing = true
# temporarily ignore kedro_datasets/__init__.py in coverage report
omit = ["tests/*", "kedro_datasets/holoviews/*", "kedro_datasets/tensorflow/*", "kedro_datasets/databricks/*", "kedro_datasets/snowflake/*", "kedro_datasets/__init__.py", "kedro_datasets/conftest.py", "*/__init__.py"]
exclude_also = ["raise NotImplementedError", "if TYPE_CHECKING:"]

[tool.pytest.ini_options]
addopts = [
    "--cov-report=xml:coverage.xml",
    "--cov-report=term-missing",
    "--cov=kedro_datasets",
    "--cov=tests",
    "--ignore=tests/template/fake_repo",
    "--no-cov-on-fail",
    "-ra",
    "-W",
    "ignore"
]

[tool.ruff]
line-length = 88
show-fixes = true

[tool.ruff.lint]
select = [
    "F",   # Pyflakes
    "W",   # pycodestyle
    "E",   # pycodestyle
    "I",   # isort
    "UP",  # pyupgrade
    "PL",  # Pylint
    "T201", # Print Statement
]
ignore = ["E501", "F401"]  # Black takes care of line-too-long

[tool.ruff.per-file-ignores]
"{tests,docs,kedro_datasets_experimental/tests}/*" = ["PLR2004", "PLR0913", "T201"]
"*/{__init__.py}" = ["F821"] # temporarily ignore ruff undefined name errors for dataset aliases

[tool.mypy]
ignore_missing_imports = true
disable_error_code = ['no-redef']<|MERGE_RESOLUTION|>--- conflicted
+++ resolved
@@ -11,11 +11,7 @@
 requires-python = ">=3.10"
 license = {text = "Apache Software License (Apache 2.0)"}
 dependencies = [
-<<<<<<< HEAD
-    "kedro>=1.0.0rc1",
-=======
     "kedro>=1.0.0rc1, <2.0.0",
->>>>>>> f7bfa55d
     "lazy_loader",
 ]
 dynamic = ["readme", "version"]
