# Upcoming Release
## Major features and improvements
* Moved `PartitionedDataSet` and `IncrementalDataSet` from the core Kedro repo to `kedro-datasets` and renamed to `PartitionedDataset` and `IncrementalDataset`.
<<<<<<< HEAD
* Added `polars.LazyPolarsDataset`, a `GenericDataSet` using [polars](https://www.pola.rs/)'s Lazy API.
* Renamed `polars.GenericDataSet` to `polars.EagerPolarsDataset` to better reflex the difference between the two dataset classes.
* Added a deprecation warning when using `polars.GenericDataSet` or `polars.GenericDataset` that these have been renamed to `polars.EagerPolarsDataset`
=======
* Delayed backend connection for `pandas.SQLTableDataset`, `pandas.SQLQueryDataset`, and `snowflake.SnowparkTableDataset`. In practice, this means that a dataset's connection details aren't used (or validated) until the dataset is accessed. On the plus side, the cost of connection isn't incurred regardless of when or whether the dataset is used.
>>>>>>> 7140080e

## Bug fixes and other changes
* Fix erroneous warning when using an cloud protocol file path with SparkDataSet on Databricks.
* Updated `PickleDataset` to explicitly mention `cloudpickle` support.

## Upcoming deprecations for Kedro-Datasets 2.0.0
## Community contributions
Many thanks to the following Kedroids for contributing PRs to this release:
* [PtrBld](https://github.com/PtrBld)
* [Alistair McKelvie](https://github.com/alamastor)
* [Felix Wittmann](https://github.com/hfwittmann)

# Release 1.7.1
## Bug fixes and other changes
* Pin `tables` version on `kedro-datasets` for Python < 3.8.

## Upcoming deprecations for Kedro-Datasets 2.0.0
* Renamed dataset and error classes, in accordance with the [Kedro lexicon](https://github.com/kedro-org/kedro/wiki/Kedro-documentation-style-guide#kedro-lexicon). Dataset classes ending with "DataSet" are deprecated and will be removed in 2.0.0.

# Release 1.7.0:
## Major features and improvements
* Added `polars.GenericDataSet`, a `GenericDataSet` backed by [polars](https://www.pola.rs/), a lightning fast dataframe package built entirely using Rust.

## Bug fixes and other changes
* Fixed broken links in docstrings.
* Reverted PySpark pin to <4.0.

## Community contributions
Many thanks to the following Kedroids for contributing PRs to this release:
* [Walber Moreira](https://github.com/wmoreiraa)

# Release 1.6.0:

## Major features and improvements
* Added support for Python 3.11.

# Release 1.5.3:
## Bug fixes and other changes
* Made `databricks.ManagedTableDataSet` read-only by default.
    * The user needs to specify `write_mode` to allow `save` on the data set.
* Fixed an issue on `api.APIDataSet` where the sent data was doubly converted to json
  string (once by us and once by the `requests` library).
* Fixed problematic `kedro-datasets` optional dependencies, revert to `setup.py`

## Community contributions
# Release 1.5.2:

## Bug fixes and other changes
* Fixed problematic `kedro-datasets` optional dependencies.

# Release 1.5.1:

## Bug fixes and other changes
* Fixed problematic docstrings in `pandas.DeltaTableDataSet` causing Read the Docs builds on Kedro to fail.

# Release 1.5.0

## Major features and improvements
* Implemented lazy loading of dataset subpackages and classes.
    * Suppose that SQLAlchemy, a Python SQL toolkit, is installed in your Python environment. With this change, the SQLAlchemy library will not be loaded (for `pandas.SQLQueryDataSet` or `pandas.SQLTableDataSet`) if you load a different pandas dataset (e.g. `pandas.CSVDataSet`).
* Added automatic inference of file format for `pillow.ImageDataSet` to be passed to `save()`.
* Added `pandas.DeltaTableDataSet`.

## Bug fixes and other changes
* Improved error messages for missing dataset dependencies.
    * Suppose that SQLAlchemy, a Python SQL toolkit, is not installed in your Python environment. Previously, `from kedro_datasets.pandas import SQLQueryDataSet` or `from kedro_datasets.pandas import SQLTableDataSet` would result in `ImportError: cannot import name 'SQLTableDataSet' from 'kedro_datasets.pandas'`. Now, the same imports raise the more helpful and intuitive `ModuleNotFoundError: No module named 'sqlalchemy'`.

## Community contributions
Many thanks to the following Kedroids for contributing PRs to this release:

* [Daniel-Falk](https://github.com/daniel-falk)
* [afaqueahmad7117](https://github.com/afaqueahmad7117)
* [everdark](https://github.com/everdark)

# Release 1.4.2
## Bug fixes and other changes
* Fixed documentations of `GeoJSONDataSet` and `SparkStreamingDataSet`.
* Fixed problematic docstrings causing Read the Docs builds on Kedro to fail.

# Release 1.4.1:

## Bug fixes and other changes
* Fixed missing `pickle.PickleDataSet` extras in `setup.py`.

# Release 1.4.0:

## Major features and improvements
* Added `SparkStreamingDataSet`.

## Bug fixes and other changes
* Fixed problematic docstrings of `APIDataSet`.

# Release 1.3.0:

## Major features and improvements
* Added pandas 2.0 support.
* Added SQLAlchemy 2.0 support (and dropped support for versions below 1.4).
* Added a save method to `APIDataSet`.
* Reduced constructor arguments for `APIDataSet` by replacing most arguments with a single constructor argument `load_args`. This makes it more consistent with other Kedro DataSets and the underlying `requests` API, and automatically enables the full configuration domain: stream, certificates, proxies, and more.
* Relaxed Kedro version pin to `>=0.16`.
* Added `metadata` attribute to all existing datasets. This is ignored by Kedro, but may be consumed by users or external plugins.
* Added `ManagedTableDataSet` for managed delta tables on Databricks.

## Bug fixes and other changes
* Relaxed `delta-spark` upper bound to allow compatibility with Spark 3.1.x and 3.2.x.
* Upgraded required `polars` version to 0.17.
* Renamed `TensorFlowModelDataset` to `TensorFlowModelDataSet` to be consistent with all other plugins in Kedro-Datasets.

## Community contributions
Many thanks to the following Kedroids for contributing PRs to this release:

* [BrianCechmanek](https://github.com/BrianCechmanek)
* [McDonnellJoseph](https://github.com/McDonnellJoseph)
* [Danny Farah](https://github.com/dannyrfar)

# Release 1.2.0:

## Major features and improvements
* Added `fsspec` resolution in `SparkDataSet` to support more filesystems.
* Added the `_preview` method to the Pandas `ExcelDataSet` and `CSVDataSet` classes.

## Bug fixes and other changes
* Fixed a docstring in the Pandas `SQLQueryDataSet` as part of the Sphinx revamp on Kedro.

# Release 1.1.1:

## Bug fixes and other changes

* Fixed problematic docstrings causing Read the Docs builds on Kedro to fail.

# Release 1.1.0:

## Major features and improvements

* Added the following new datasets:

| Type                             | Description                                                                                                           | Location                   |
| -------------------------------- | --------------------------------------------------------------------------------------------------------------------- | -------------------------- |
| `polars.CSVDataSet`              | A `CSVDataSet` backed by [polars](https://www.pola.rs/), a lighting fast dataframe package built entirely using Rust. | `kedro_datasets.polars`    |
| `snowflake.SnowparkTableDataSet` | Work with [Snowpark](https://www.snowflake.com/en/data-cloud/snowpark/) DataFrames from tables in Snowflake.          | `kedro_datasets.snowflake` |

## Bug fixes and other changes
* Add `mssql` backend to the `SQLQueryDataSet` DataSet using `pyodbc` library.
* Added a warning when the user tries to use `SparkDataSet` on Databricks without specifying a file path with the `/dbfs/` prefix.

# Release 1.0.2:

## Bug fixes and other changes
* Change reference to `kedro.pipeline.Pipeline` object throughout test suite with `kedro.modular_pipeline.pipeline` factory.
* Relaxed PyArrow range in line with pandas.
* Fixed outdated links to the dill package documentation.

# Release 1.0.1:

## Bug fixes and other changes
* Fixed docstring formatting in `VideoDataSet` that was causing the documentation builds to fail.


# Release 1.0.0:

First official release of Kedro-Datasets.

Datasets are Kedro’s way of dealing with input and output in a data and machine-learning pipeline. [Kedro supports numerous datasets](https://kedro.readthedocs.io/en/stable/kedro.extras.datasets.html) out of the box to allow you to process different data formats including Pandas, Plotly, Spark and more.

The datasets have always been part of the core Kedro Framework project inside `kedro.extras`. In Kedro `0.19.0`, we will remove datasets from Kedro to reduce breaking changes associated with dataset dependencies. Instead, users will need to use the datasets from the `kedro-datasets` repository instead.

## Major features and improvements
* Changed `pandas.ParquetDataSet` to load data using pandas instead of parquet.

# Release 0.1.0:

The initial release of Kedro-Datasets.

## Thanks to our main contributors


We are also grateful to everyone who advised and supported us, filed issues or helped resolve them, asked and answered questions and were part of inspiring discussions.<|MERGE_RESOLUTION|>--- conflicted
+++ resolved
@@ -1,13 +1,10 @@
 # Upcoming Release
 ## Major features and improvements
 * Moved `PartitionedDataSet` and `IncrementalDataSet` from the core Kedro repo to `kedro-datasets` and renamed to `PartitionedDataset` and `IncrementalDataset`.
-<<<<<<< HEAD
 * Added `polars.LazyPolarsDataset`, a `GenericDataSet` using [polars](https://www.pola.rs/)'s Lazy API.
 * Renamed `polars.GenericDataSet` to `polars.EagerPolarsDataset` to better reflex the difference between the two dataset classes.
 * Added a deprecation warning when using `polars.GenericDataSet` or `polars.GenericDataset` that these have been renamed to `polars.EagerPolarsDataset`
-=======
 * Delayed backend connection for `pandas.SQLTableDataset`, `pandas.SQLQueryDataset`, and `snowflake.SnowparkTableDataset`. In practice, this means that a dataset's connection details aren't used (or validated) until the dataset is accessed. On the plus side, the cost of connection isn't incurred regardless of when or whether the dataset is used.
->>>>>>> 7140080e
 
 ## Bug fixes and other changes
 * Fix erroneous warning when using an cloud protocol file path with SparkDataSet on Databricks.
