from __future__ import annotations

from typing import Any

from datasets import load_dataset
from huggingface_hub import HfApi
from kedro.io import AbstractVersionedDataset


class HFDataset(AbstractVersionedDataset):
    """``HFDataset`` loads Hugging Face datasets
    using the `datasets <https://pypi.org/project/datasets>`_ library.

    Example usage for the :doc:`YAML API <kedro:data/data_catalog_yaml_examples>`:

    .. code-block:: yaml

       yelp_reviews:
         type: kedro_hf_datasets.HFDataset
         dataset_name: yelp_review_full

    Example usage for the :doc:`Python API <kedro:data/advanced_data_catalog_usage>`:

    .. code-block:: pycon

       >>> from datasets.utils.logging import disable_progress_bar, set_verbosity, ERROR
       >>> disable_progress_bar()  # for doctest to pass
       >>> set_verbosity(ERROR)  # for doctest to pass
       >>> from kedro_datasets.huggingface import HFDataset
       >>> dataset = HFDataset(dataset_name="openai_humaneval")
       >>> ds = dataset.load()  # doctest: +ELLIPSIS
       Downloading and preparing dataset ...
       Dataset ...
       >>> assert "test" in ds
       >>> assert len(ds["test"]) == 164

    """

    def __init__(
        self,
        *,
        dataset_name: str,
        dataset_kwargs: dict[Any] | None = None,
    ):
        self.dataset_name = dataset_name
        self._dataset_kwargs = dataset_kwargs or {}

    def _load(self):
<<<<<<< HEAD
        return load_dataset(self.dataset_name, **self._dataset_kwargs)
=======
        return load_dataset(self.dataset_name, **self._pipeline_kwargs)
>>>>>>> c9b95aa2

    def _save(self):
        raise NotImplementedError("Not yet implemented")

    def _describe(self) -> dict[str, Any]:
        api = HfApi()
        dataset_info = list(api.list_datasets(search=self.dataset_name))[0]
        return {
            "dataset_name": self.dataset_name,
            "dataset_tags": dataset_info.tags,
            "dataset_author": dataset_info.author,
        }

    @staticmethod
    def list_datasets():
        api = HfApi()
        return list(api.list_datasets())<|MERGE_RESOLUTION|>--- conflicted
+++ resolved
@@ -46,11 +46,7 @@
         self._dataset_kwargs = dataset_kwargs or {}
 
     def _load(self):
-<<<<<<< HEAD
         return load_dataset(self.dataset_name, **self._dataset_kwargs)
-=======
-        return load_dataset(self.dataset_name, **self._pipeline_kwargs)
->>>>>>> c9b95aa2
 
     def _save(self):
         raise NotImplementedError("Not yet implemented")
